<<<<<<< HEAD
#pragma once

// NOTE : The following MIT license applies to this file ONLY and not to the SDK as a whole. Please review
// the SDK documentation for the description of the full license terms, which are also provided in the file
// "NDI License Agreement.pdf" within the SDK or online at http://ndi.link/ndisdk_license. Your use of any
// part of this SDK is acknowledgment that you agree to the SDK license terms. The full NDI SDK may be
// downloaded at http://ndi.video/
//
//***********************************************************************************************************
//
// Copyright (C) 2023 Vizrt NDI AB. All rights reserved.
//
// Permission is hereby granted, free of charge, to any person obtaining a copy of this software and
// associated documentation files(the "Software"), to deal in the Software without restriction, including
// without limitation the rights to use, copy, modify, merge, publish, distribute, sublicense, and / or sell
// copies of the Software, and to permit persons to whom the Software is furnished to do so, subject to the
// following conditions :
//
// The above copyright notice and this permission notice shall be included in all copies or substantial
// portions of the Software.
//
// THE SOFTWARE IS PROVIDED "AS IS", WITHOUT WARRANTY OF ANY KIND, EXPRESS OR IMPLIED, INCLUDING BUT NOT
// LIMITED TO THE WARRANTIES OF MERCHANTABILITY, FITNESS FOR A PARTICULAR PURPOSE AND NONINFRINGEMENT. IN NO
// EVENT SHALL THE AUTHORS OR COPYRIGHT HOLDERS BE LIABLE FOR ANY CLAIM, DAMAGES OR OTHER LIABILITY, WHETHER
// IN AN ACTION OF CONTRACT, TORT OR OTHERWISE, ARISING FROM, OUT OF OR IN CONNECTION WITH THE SOFTWARE OR
// THE USE OR OTHER DEALINGS IN THE SOFTWARE.
//
//***********************************************************************************************************

// Structures and type definitions required by NDI finding.
// The reference to an instance of the finder.
struct NDIlib_find_instance_type;
typedef struct NDIlib_find_instance_type* NDIlib_find_instance_t;

// The creation structure that is used when you are creating a finder.
typedef struct NDIlib_find_create_t {
	// Do we want to include the list of NDI sources that are running on the local machine? If TRUE then
	// local sources will be visible, if FALSE then they will not.
	bool show_local_sources;

	// Which groups do you want to search in for sources.
	const char* p_groups;

	// The list of additional IP addresses that exist that we should query for sources on. For instance, if
	// you want to find the sources on a remote machine that is not on your local sub-net then you can put a
	// comma separated list of those IP addresses here and those sources will be available locally even
	// though they are not mDNS discoverable. An example might be "12.0.0.8,13.0.12.8". When none is
	// specified the registry is used.
	// Default = NULL;
	const char* p_extra_ips;

#if NDILIB_CPP_DEFAULT_CONSTRUCTORS
	NDIlib_find_create_t(
		bool show_local_sources_ = true,
		const char* p_groups_ = NULL,
		const char* p_extra_ips_ = NULL
	);
#endif // NDILIB_CPP_DEFAULT_CONSTRUCTORS
} NDIlib_find_create_t;

//***********************************************************************************************************
// Create a new finder instance. This will return NULL if it fails.
PROCESSINGNDILIB_API
NDIlib_find_instance_t NDIlib_find_create_v2(const NDIlib_find_create_t* p_create_settings NDILIB_CPP_DEFAULT_VALUE(NULL));

// This will destroy an existing finder instance.
PROCESSINGNDILIB_API
void NDIlib_find_destroy(NDIlib_find_instance_t p_instance);

// This function will recover the current set of sources (i.e. the ones that exist right this second). The
// char* memory buffers returned in NDIlib_source_t are valid until the next call to
// NDIlib_find_get_current_sources or a call to NDIlib_find_destroy. For a given NDIlib_find_instance_t, do
// not call NDIlib_find_get_current_sources asynchronously.
PROCESSINGNDILIB_API
const NDIlib_source_t* NDIlib_find_get_current_sources(NDIlib_find_instance_t p_instance, uint32_t* p_no_sources);

// This will allow you to wait until the number of online sources have changed.
PROCESSINGNDILIB_API
bool NDIlib_find_wait_for_sources(NDIlib_find_instance_t p_instance, uint32_t timeout_in_ms);
=======
#pragma once

// NOTE : The following MIT license applies to this file ONLY and not to the SDK as a whole. Please review
// the SDK documentation for the description of the full license terms, which are also provided in the file
// "NDI License Agreement.pdf" within the SDK or online at http://ndi.link/ndisdk_license. Your use of any
// part of this SDK is acknowledgment that you agree to the SDK license terms. The full NDI SDK may be
// downloaded at http://ndi.video/
//
//***********************************************************************************************************
//
// Copyright (C) 2023-2024 Vizrt NDI AB. All rights reserved.
//
// Permission is hereby granted, free of charge, to any person obtaining a copy of this software and
// associated documentation files(the "Software"), to deal in the Software without restriction, including
// without limitation the rights to use, copy, modify, merge, publish, distribute, sublicense, and / or sell
// copies of the Software, and to permit persons to whom the Software is furnished to do so, subject to the
// following conditions :
//
// The above copyright notice and this permission notice shall be included in all copies or substantial
// portions of the Software.
//
// THE SOFTWARE IS PROVIDED "AS IS", WITHOUT WARRANTY OF ANY KIND, EXPRESS OR IMPLIED, INCLUDING BUT NOT
// LIMITED TO THE WARRANTIES OF MERCHANTABILITY, FITNESS FOR A PARTICULAR PURPOSE AND NONINFRINGEMENT. IN NO
// EVENT SHALL THE AUTHORS OR COPYRIGHT HOLDERS BE LIABLE FOR ANY CLAIM, DAMAGES OR OTHER LIABILITY, WHETHER
// IN AN ACTION OF CONTRACT, TORT OR OTHERWISE, ARISING FROM, OUT OF OR IN CONNECTION WITH THE SOFTWARE OR
// THE USE OR OTHER DEALINGS IN THE SOFTWARE.
//
//***********************************************************************************************************

// Structures and type definitions required by NDI finding.
// The reference to an instance of the finder.
struct NDIlib_find_instance_type;
typedef struct NDIlib_find_instance_type* NDIlib_find_instance_t;

// The creation structure that is used when you are creating a finder.
typedef struct NDIlib_find_create_t {
	// Do we want to include the list of NDI sources that are running on the local machine? If TRUE then
	// local sources will be visible, if FALSE then they will not.
	bool show_local_sources;

	// Which groups do you want to search in for sources.
	const char* p_groups;

	// The list of additional IP addresses that exist that we should query for sources on. For instance, if
	// you want to find the sources on a remote machine that is not on your local sub-net then you can put a
	// comma separated list of those IP addresses here and those sources will be available locally even
	// though they are not mDNS discoverable. An example might be "12.0.0.8,13.0.12.8". When none is
	// specified the registry is used.
	// Default = NULL;
	const char* p_extra_ips;

#if NDILIB_CPP_DEFAULT_CONSTRUCTORS
	NDIlib_find_create_t(
		bool show_local_sources_ = true,
		const char* p_groups_ = NULL,
		const char* p_extra_ips_ = NULL
	);
#endif // NDILIB_CPP_DEFAULT_CONSTRUCTORS
} NDIlib_find_create_t;

//***********************************************************************************************************
// Create a new finder instance. This will return NULL if it fails.
PROCESSINGNDILIB_API
NDIlib_find_instance_t NDIlib_find_create_v2(const NDIlib_find_create_t* p_create_settings NDILIB_CPP_DEFAULT_VALUE(NULL));

// This will destroy an existing finder instance.
PROCESSINGNDILIB_API
void NDIlib_find_destroy(NDIlib_find_instance_t p_instance);

// This function will recover the current set of sources (i.e. the ones that exist right this second). The
// char* memory buffers returned in NDIlib_source_t are valid until the next call to
// NDIlib_find_get_current_sources or a call to NDIlib_find_destroy. For a given NDIlib_find_instance_t, do
// not call NDIlib_find_get_current_sources asynchronously.
PROCESSINGNDILIB_API
const NDIlib_source_t* NDIlib_find_get_current_sources(NDIlib_find_instance_t p_instance, uint32_t* p_no_sources);

// This will allow you to wait until the number of online sources have changed.
PROCESSINGNDILIB_API
bool NDIlib_find_wait_for_sources(NDIlib_find_instance_t p_instance, uint32_t timeout_in_ms);
>>>>>>> 20a78f65
<|MERGE_RESOLUTION|>--- conflicted
+++ resolved
@@ -1,161 +1,79 @@
-<<<<<<< HEAD
-#pragma once
-
-// NOTE : The following MIT license applies to this file ONLY and not to the SDK as a whole. Please review
-// the SDK documentation for the description of the full license terms, which are also provided in the file
-// "NDI License Agreement.pdf" within the SDK or online at http://ndi.link/ndisdk_license. Your use of any
-// part of this SDK is acknowledgment that you agree to the SDK license terms. The full NDI SDK may be
-// downloaded at http://ndi.video/
-//
-//***********************************************************************************************************
-//
-// Copyright (C) 2023 Vizrt NDI AB. All rights reserved.
-//
-// Permission is hereby granted, free of charge, to any person obtaining a copy of this software and
-// associated documentation files(the "Software"), to deal in the Software without restriction, including
-// without limitation the rights to use, copy, modify, merge, publish, distribute, sublicense, and / or sell
-// copies of the Software, and to permit persons to whom the Software is furnished to do so, subject to the
-// following conditions :
-//
-// The above copyright notice and this permission notice shall be included in all copies or substantial
-// portions of the Software.
-//
-// THE SOFTWARE IS PROVIDED "AS IS", WITHOUT WARRANTY OF ANY KIND, EXPRESS OR IMPLIED, INCLUDING BUT NOT
-// LIMITED TO THE WARRANTIES OF MERCHANTABILITY, FITNESS FOR A PARTICULAR PURPOSE AND NONINFRINGEMENT. IN NO
-// EVENT SHALL THE AUTHORS OR COPYRIGHT HOLDERS BE LIABLE FOR ANY CLAIM, DAMAGES OR OTHER LIABILITY, WHETHER
-// IN AN ACTION OF CONTRACT, TORT OR OTHERWISE, ARISING FROM, OUT OF OR IN CONNECTION WITH THE SOFTWARE OR
-// THE USE OR OTHER DEALINGS IN THE SOFTWARE.
-//
-//***********************************************************************************************************
-
-// Structures and type definitions required by NDI finding.
-// The reference to an instance of the finder.
-struct NDIlib_find_instance_type;
-typedef struct NDIlib_find_instance_type* NDIlib_find_instance_t;
-
-// The creation structure that is used when you are creating a finder.
-typedef struct NDIlib_find_create_t {
-	// Do we want to include the list of NDI sources that are running on the local machine? If TRUE then
-	// local sources will be visible, if FALSE then they will not.
-	bool show_local_sources;
-
-	// Which groups do you want to search in for sources.
-	const char* p_groups;
-
-	// The list of additional IP addresses that exist that we should query for sources on. For instance, if
-	// you want to find the sources on a remote machine that is not on your local sub-net then you can put a
-	// comma separated list of those IP addresses here and those sources will be available locally even
-	// though they are not mDNS discoverable. An example might be "12.0.0.8,13.0.12.8". When none is
-	// specified the registry is used.
-	// Default = NULL;
-	const char* p_extra_ips;
-
-#if NDILIB_CPP_DEFAULT_CONSTRUCTORS
-	NDIlib_find_create_t(
-		bool show_local_sources_ = true,
-		const char* p_groups_ = NULL,
-		const char* p_extra_ips_ = NULL
-	);
-#endif // NDILIB_CPP_DEFAULT_CONSTRUCTORS
-} NDIlib_find_create_t;
-
-//***********************************************************************************************************
-// Create a new finder instance. This will return NULL if it fails.
-PROCESSINGNDILIB_API
-NDIlib_find_instance_t NDIlib_find_create_v2(const NDIlib_find_create_t* p_create_settings NDILIB_CPP_DEFAULT_VALUE(NULL));
-
-// This will destroy an existing finder instance.
-PROCESSINGNDILIB_API
-void NDIlib_find_destroy(NDIlib_find_instance_t p_instance);
-
-// This function will recover the current set of sources (i.e. the ones that exist right this second). The
-// char* memory buffers returned in NDIlib_source_t are valid until the next call to
-// NDIlib_find_get_current_sources or a call to NDIlib_find_destroy. For a given NDIlib_find_instance_t, do
-// not call NDIlib_find_get_current_sources asynchronously.
-PROCESSINGNDILIB_API
-const NDIlib_source_t* NDIlib_find_get_current_sources(NDIlib_find_instance_t p_instance, uint32_t* p_no_sources);
-
-// This will allow you to wait until the number of online sources have changed.
-PROCESSINGNDILIB_API
-bool NDIlib_find_wait_for_sources(NDIlib_find_instance_t p_instance, uint32_t timeout_in_ms);
-=======
-#pragma once
-
-// NOTE : The following MIT license applies to this file ONLY and not to the SDK as a whole. Please review
-// the SDK documentation for the description of the full license terms, which are also provided in the file
-// "NDI License Agreement.pdf" within the SDK or online at http://ndi.link/ndisdk_license. Your use of any
-// part of this SDK is acknowledgment that you agree to the SDK license terms. The full NDI SDK may be
-// downloaded at http://ndi.video/
-//
-//***********************************************************************************************************
-//
-// Copyright (C) 2023-2024 Vizrt NDI AB. All rights reserved.
-//
-// Permission is hereby granted, free of charge, to any person obtaining a copy of this software and
-// associated documentation files(the "Software"), to deal in the Software without restriction, including
-// without limitation the rights to use, copy, modify, merge, publish, distribute, sublicense, and / or sell
-// copies of the Software, and to permit persons to whom the Software is furnished to do so, subject to the
-// following conditions :
-//
-// The above copyright notice and this permission notice shall be included in all copies or substantial
-// portions of the Software.
-//
-// THE SOFTWARE IS PROVIDED "AS IS", WITHOUT WARRANTY OF ANY KIND, EXPRESS OR IMPLIED, INCLUDING BUT NOT
-// LIMITED TO THE WARRANTIES OF MERCHANTABILITY, FITNESS FOR A PARTICULAR PURPOSE AND NONINFRINGEMENT. IN NO
-// EVENT SHALL THE AUTHORS OR COPYRIGHT HOLDERS BE LIABLE FOR ANY CLAIM, DAMAGES OR OTHER LIABILITY, WHETHER
-// IN AN ACTION OF CONTRACT, TORT OR OTHERWISE, ARISING FROM, OUT OF OR IN CONNECTION WITH THE SOFTWARE OR
-// THE USE OR OTHER DEALINGS IN THE SOFTWARE.
-//
-//***********************************************************************************************************
-
-// Structures and type definitions required by NDI finding.
-// The reference to an instance of the finder.
-struct NDIlib_find_instance_type;
-typedef struct NDIlib_find_instance_type* NDIlib_find_instance_t;
-
-// The creation structure that is used when you are creating a finder.
-typedef struct NDIlib_find_create_t {
-	// Do we want to include the list of NDI sources that are running on the local machine? If TRUE then
-	// local sources will be visible, if FALSE then they will not.
-	bool show_local_sources;
-
-	// Which groups do you want to search in for sources.
-	const char* p_groups;
-
-	// The list of additional IP addresses that exist that we should query for sources on. For instance, if
-	// you want to find the sources on a remote machine that is not on your local sub-net then you can put a
-	// comma separated list of those IP addresses here and those sources will be available locally even
-	// though they are not mDNS discoverable. An example might be "12.0.0.8,13.0.12.8". When none is
-	// specified the registry is used.
-	// Default = NULL;
-	const char* p_extra_ips;
-
-#if NDILIB_CPP_DEFAULT_CONSTRUCTORS
-	NDIlib_find_create_t(
-		bool show_local_sources_ = true,
-		const char* p_groups_ = NULL,
-		const char* p_extra_ips_ = NULL
-	);
-#endif // NDILIB_CPP_DEFAULT_CONSTRUCTORS
-} NDIlib_find_create_t;
-
-//***********************************************************************************************************
-// Create a new finder instance. This will return NULL if it fails.
-PROCESSINGNDILIB_API
-NDIlib_find_instance_t NDIlib_find_create_v2(const NDIlib_find_create_t* p_create_settings NDILIB_CPP_DEFAULT_VALUE(NULL));
-
-// This will destroy an existing finder instance.
-PROCESSINGNDILIB_API
-void NDIlib_find_destroy(NDIlib_find_instance_t p_instance);
-
-// This function will recover the current set of sources (i.e. the ones that exist right this second). The
-// char* memory buffers returned in NDIlib_source_t are valid until the next call to
-// NDIlib_find_get_current_sources or a call to NDIlib_find_destroy. For a given NDIlib_find_instance_t, do
-// not call NDIlib_find_get_current_sources asynchronously.
-PROCESSINGNDILIB_API
-const NDIlib_source_t* NDIlib_find_get_current_sources(NDIlib_find_instance_t p_instance, uint32_t* p_no_sources);
-
-// This will allow you to wait until the number of online sources have changed.
-PROCESSINGNDILIB_API
-bool NDIlib_find_wait_for_sources(NDIlib_find_instance_t p_instance, uint32_t timeout_in_ms);
->>>>>>> 20a78f65
+#pragma once
+
+// NOTE : The following MIT license applies to this file ONLY and not to the SDK as a whole. Please review
+// the SDK documentation for the description of the full license terms, which are also provided in the file
+// "NDI License Agreement.pdf" within the SDK or online at http://ndi.link/ndisdk_license. Your use of any
+// part of this SDK is acknowledgment that you agree to the SDK license terms. The full NDI SDK may be
+// downloaded at http://ndi.video/
+//
+//***********************************************************************************************************
+//
+// Copyright (C) 2023-2024 Vizrt NDI AB. All rights reserved.
+//
+// Permission is hereby granted, free of charge, to any person obtaining a copy of this software and
+// associated documentation files(the "Software"), to deal in the Software without restriction, including
+// without limitation the rights to use, copy, modify, merge, publish, distribute, sublicense, and / or sell
+// copies of the Software, and to permit persons to whom the Software is furnished to do so, subject to the
+// following conditions :
+//
+// The above copyright notice and this permission notice shall be included in all copies or substantial
+// portions of the Software.
+//
+// THE SOFTWARE IS PROVIDED "AS IS", WITHOUT WARRANTY OF ANY KIND, EXPRESS OR IMPLIED, INCLUDING BUT NOT
+// LIMITED TO THE WARRANTIES OF MERCHANTABILITY, FITNESS FOR A PARTICULAR PURPOSE AND NONINFRINGEMENT. IN NO
+// EVENT SHALL THE AUTHORS OR COPYRIGHT HOLDERS BE LIABLE FOR ANY CLAIM, DAMAGES OR OTHER LIABILITY, WHETHER
+// IN AN ACTION OF CONTRACT, TORT OR OTHERWISE, ARISING FROM, OUT OF OR IN CONNECTION WITH THE SOFTWARE OR
+// THE USE OR OTHER DEALINGS IN THE SOFTWARE.
+//
+//***********************************************************************************************************
+
+// Structures and type definitions required by NDI finding.
+// The reference to an instance of the finder.
+struct NDIlib_find_instance_type;
+typedef struct NDIlib_find_instance_type* NDIlib_find_instance_t;
+
+// The creation structure that is used when you are creating a finder.
+typedef struct NDIlib_find_create_t {
+	// Do we want to include the list of NDI sources that are running on the local machine? If TRUE then
+	// local sources will be visible, if FALSE then they will not.
+	bool show_local_sources;
+
+	// Which groups do you want to search in for sources.
+	const char* p_groups;
+
+	// The list of additional IP addresses that exist that we should query for sources on. For instance, if
+	// you want to find the sources on a remote machine that is not on your local sub-net then you can put a
+	// comma separated list of those IP addresses here and those sources will be available locally even
+	// though they are not mDNS discoverable. An example might be "12.0.0.8,13.0.12.8". When none is
+	// specified the registry is used.
+	// Default = NULL;
+	const char* p_extra_ips;
+
+#if NDILIB_CPP_DEFAULT_CONSTRUCTORS
+	NDIlib_find_create_t(
+		bool show_local_sources_ = true,
+		const char* p_groups_ = NULL,
+		const char* p_extra_ips_ = NULL
+	);
+#endif // NDILIB_CPP_DEFAULT_CONSTRUCTORS
+} NDIlib_find_create_t;
+
+//***********************************************************************************************************
+// Create a new finder instance. This will return NULL if it fails.
+PROCESSINGNDILIB_API
+NDIlib_find_instance_t NDIlib_find_create_v2(const NDIlib_find_create_t* p_create_settings NDILIB_CPP_DEFAULT_VALUE(NULL));
+
+// This will destroy an existing finder instance.
+PROCESSINGNDILIB_API
+void NDIlib_find_destroy(NDIlib_find_instance_t p_instance);
+
+// This function will recover the current set of sources (i.e. the ones that exist right this second). The
+// char* memory buffers returned in NDIlib_source_t are valid until the next call to
+// NDIlib_find_get_current_sources or a call to NDIlib_find_destroy. For a given NDIlib_find_instance_t, do
+// not call NDIlib_find_get_current_sources asynchronously.
+PROCESSINGNDILIB_API
+const NDIlib_source_t* NDIlib_find_get_current_sources(NDIlib_find_instance_t p_instance, uint32_t* p_no_sources);
+
+// This will allow you to wait until the number of online sources have changed.
+PROCESSINGNDILIB_API
+bool NDIlib_find_wait_for_sources(NDIlib_find_instance_t p_instance, uint32_t timeout_in_ms);