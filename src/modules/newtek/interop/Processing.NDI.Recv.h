--- conflicted
+++ resolved
@@ -1,577 +1,287 @@
-<<<<<<< HEAD
-#pragma once
-
-// NOTE : The following MIT license applies to this file ONLY and not to the SDK as a whole. Please review
-// the SDK documentation for the description of the full license terms, which are also provided in the file
-// "NDI License Agreement.pdf" within the SDK or online at http://ndi.link/ndisdk_license. Your use of any
-// part of this SDK is acknowledgment that you agree to the SDK license terms. The full NDI SDK may be
-// downloaded at http://ndi.video/
-//
-//***********************************************************************************************************
-//
-// Copyright (C) 2023 Vizrt NDI AB. All rights reserved.
-//
-// Permission is hereby granted, free of charge, to any person obtaining a copy of this software and
-// associated documentation files(the "Software"), to deal in the Software without restriction, including
-// without limitation the rights to use, copy, modify, merge, publish, distribute, sublicense, and / or sell
-// copies of the Software, and to permit persons to whom the Software is furnished to do so, subject to the
-// following conditions :
-//
-// The above copyright notice and this permission notice shall be included in all copies or substantial
-// portions of the Software.
-//
-// THE SOFTWARE IS PROVIDED "AS IS", WITHOUT WARRANTY OF ANY KIND, EXPRESS OR IMPLIED, INCLUDING BUT NOT
-// LIMITED TO THE WARRANTIES OF MERCHANTABILITY, FITNESS FOR A PARTICULAR PURPOSE AND NONINFRINGEMENT. IN NO
-// EVENT SHALL THE AUTHORS OR COPYRIGHT HOLDERS BE LIABLE FOR ANY CLAIM, DAMAGES OR OTHER LIABILITY, WHETHER
-// IN AN ACTION OF CONTRACT, TORT OR OTHERWISE, ARISING FROM, OUT OF OR IN CONNECTION WITH THE SOFTWARE OR
-// THE USE OR OTHER DEALINGS IN THE SOFTWARE.
-//
-//***********************************************************************************************************
-
-// Structures and type definitions required by NDI finding.
-// The reference to an instance of the receiver.
-struct NDIlib_recv_instance_type;
-typedef struct NDIlib_recv_instance_type* NDIlib_recv_instance_t;
-
-typedef enum NDIlib_recv_bandwidth_e {
-	NDIlib_recv_bandwidth_metadata_only = -10, // Receive metadata.
-	NDIlib_recv_bandwidth_audio_only = 10,     // Receive metadata, audio.
-	NDIlib_recv_bandwidth_lowest = 0,          // Receive metadata, audio, video at a lower bandwidth and resolution.
-	NDIlib_recv_bandwidth_highest = 100,       // Receive metadata, audio, video at full resolution.
-
-	// Make sure this is a 32-bit enumeration.
-	NDIlib_recv_bandwidth_max = 0x7fffffff
-} NDIlib_recv_bandwidth_e;
-
-typedef enum NDIlib_recv_color_format_e {
-	// When there is no alpha channel, this mode delivers BGRX.
-	// When there is an alpha channel, this mode delivers BGRA.
-	NDIlib_recv_color_format_BGRX_BGRA = 0,
-
-	// When there is no alpha channel, this mode delivers UYVY.
-	// When there is an alpha channel, this mode delivers BGRA.
-	NDIlib_recv_color_format_UYVY_BGRA = 1,
-
-	// When there is no alpha channel, this mode delivers BGRX.
-	// When there is an alpha channel, this mode delivers RGBA.
-	NDIlib_recv_color_format_RGBX_RGBA = 2,
-
-	// When there is no alpha channel, this mode delivers UYVY.
-	// When there is an alpha channel, this mode delivers RGBA.
-	NDIlib_recv_color_format_UYVY_RGBA = 3,
-
-	// This format will try to decode the video using the fastest available color format for the incoming
-	// video signal. This format follows the following guidelines, although different platforms might
-	// vary slightly based on their capabilities and specific performance profiles. In general if you want
-	// the best performance this mode should be used.
-	//
-	// When using this format, you should consider than allow_video_fields is true, and individual fields
-	// will always be delivered.
-	//
-	// For most video sources on most platforms, this will follow the following conventions.
-	//      No alpha channel : UYVY
-	//      Alpha channel    : UYVA
-	NDIlib_recv_color_format_fastest = 100,
-
-	// This format will try to provide the video in the format that is the closest to native for the incoming
-	// codec yielding the highest quality. Specifically, this allows for receiving on 16bpp color from many
-	// sources.
-	//
-	// When using this format, you should consider than allow_video_fields is true, and individual fields
-	// will always be delivered.
-	//
-	// For most video sources on most platforms, this will follow the following conventions
-	//      No alpha channel : P216, or UYVY
-	//      Alpha channel    : PA16 or UYVA
-	NDIlib_recv_color_format_best = 101,
-
-	// Legacy definitions for backwards compatibility.
-	NDIlib_recv_color_format_e_BGRX_BGRA = NDIlib_recv_color_format_BGRX_BGRA,
-	NDIlib_recv_color_format_e_UYVY_BGRA = NDIlib_recv_color_format_UYVY_BGRA,
-	NDIlib_recv_color_format_e_RGBX_RGBA = NDIlib_recv_color_format_RGBX_RGBA,
-	NDIlib_recv_color_format_e_UYVY_RGBA = NDIlib_recv_color_format_UYVY_RGBA,
-
-#ifdef _WIN32
-	// For Windows we can support flipped images which is unfortunately something that Microsoft decided to
-	// do back in the old days.
-	NDIlib_recv_color_format_BGRX_BGRA_flipped = 1000 + NDIlib_recv_color_format_BGRX_BGRA,
-#endif
-
-	// Make sure this is a 32-bit enumeration.
-	NDIlib_recv_color_format_max = 0x7fffffff
-} NDIlib_recv_color_format_e;
-
-// The creation structure that is used when you are creating a receiver.
-typedef struct NDIlib_recv_create_v3_t {
-	// The source that you wish to connect to.
-	NDIlib_source_t source_to_connect_to;
-
-	// Your preference of color space. See above.
-	NDIlib_recv_color_format_e color_format;
-
-	// The bandwidth setting that you wish to use for this video source. Bandwidth controlled by changing
-	// both the compression level and the resolution of the source. A good use for low bandwidth is working
-	// on WIFI connections.
-	NDIlib_recv_bandwidth_e bandwidth;
-
-	// When this flag is FALSE, all video that you receive will be progressive. For sources that provide
-	// fields, this is de-interlaced on the receiving side (because we cannot change what the up-stream
-	//  source was actually rendering. This is provided as a convenience to down-stream sources that do not
-	// wish to understand fielded video. There is almost no  performance impact of using this function.
-	bool allow_video_fields;
-
-	// The name of the NDI receiver to create. This is a NULL terminated UTF8 string and should be the name
-	// of receive channel that you have. This is in many ways symmetric with the name of senders, so this
-	// might be "Channel 1" on your system. If this is NULL then it will use the filename of your application
-	// indexed with the number of the instance number of this receiver.
-	const char* p_ndi_recv_name;
-
-#if NDILIB_CPP_DEFAULT_CONSTRUCTORS
-	NDIlib_recv_create_v3_t(
-		const NDIlib_source_t source_to_connect_to_ = NDIlib_source_t(),
-		NDIlib_recv_color_format_e color_format_ = NDIlib_recv_color_format_UYVY_BGRA,
-		NDIlib_recv_bandwidth_e bandwidth_ = NDIlib_recv_bandwidth_highest,
-		bool allow_video_fields_ = true,
-		const char* p_ndi_name_ = NULL
-	);
-#endif // NDILIB_CPP_DEFAULT_CONSTRUCTORS
-
-} NDIlib_recv_create_v3_t;
-
-
-// This allows you determine the current performance levels of the receiving to be able to detect whether
-// frames have been dropped.
-typedef struct NDIlib_recv_performance_t {
-	// The number of video frames.
-	int64_t video_frames;
-
-	// The number of audio frames.
-	int64_t audio_frames;
-
-	// The number of metadata frames.
-	int64_t metadata_frames;
-
-#if NDILIB_CPP_DEFAULT_CONSTRUCTORS
-	NDIlib_recv_performance_t(void);
-#endif // NDILIB_CPP_DEFAULT_CONSTRUCTORS
-} NDIlib_recv_performance_t;
-
-// Get the current queue depths.
-typedef struct NDIlib_recv_queue_t {
-	// The number of video frames.
-	int video_frames;
-
-	// The number of audio frames.
-	int audio_frames;
-
-	// The number of metadata frames.
-	int metadata_frames;
-
-#if NDILIB_CPP_DEFAULT_CONSTRUCTORS
-	NDIlib_recv_queue_t(void);
-#endif // NDILIB_CPP_DEFAULT_CONSTRUCTORS
-} NDIlib_recv_queue_t;
-
-//**************************************************************************************************************************
-// Create a new receiver instance. This will return NULL if it fails. If you create this with the default
-// settings (NULL) then it will automatically determine a receiver name.
-PROCESSINGNDILIB_API
-NDIlib_recv_instance_t NDIlib_recv_create_v3(const NDIlib_recv_create_v3_t* p_create_settings NDILIB_CPP_DEFAULT_VALUE(NULL));
-
-// This will destroy an existing receiver instance.
-PROCESSINGNDILIB_API
-void NDIlib_recv_destroy(NDIlib_recv_instance_t p_instance);
-
-// This function allows you to change the connection to another video source, you can also disconnect it by
-// specifying a NULL here. This allows you to preserve a receiver without needing to.
-PROCESSINGNDILIB_API
-void NDIlib_recv_connect(NDIlib_recv_instance_t p_instance, const NDIlib_source_t* p_src NDILIB_CPP_DEFAULT_VALUE(NULL));
-
-// This will allow you to receive video, audio and metadata frames. Any of the buffers can be NULL, in which
-// case data of that type will not be captured in this call. This call can be called simultaneously on
-// separate threads, so it is entirely possible to receive audio, video, metadata all on separate threads.
-// This function will return NDIlib_frame_type_none if no data is received within the specified timeout and
-// NDIlib_frame_type_error if the connection is lost. Buffers captured with this must be freed with the
-// appropriate free function below.
-PROCESSINGNDILIB_API
-NDIlib_frame_type_e NDIlib_recv_capture_v2(
-	NDIlib_recv_instance_t p_instance,     // The library instance.
-	NDIlib_video_frame_v2_t* p_video_data, // The video data received (can be NULL).
-	NDIlib_audio_frame_v2_t* p_audio_data, // The audio data received (can be NULL).
-	NDIlib_metadata_frame_t* p_metadata,   // The metadata received (can be NULL).
-	uint32_t timeout_in_ms                 // The amount of time in milliseconds to wait for data.
-);
-
-// This will allow you to receive video, audio and metadata frames. Any of the buffers can be NULL, in which
-// case data of that type will not be captured in this call. This call can be called simultaneously on
-// separate threads, so it is entirely possible to receive audio, video, metadata all on separate threads.
-// This function will return NDIlib_frame_type_none if no data is received within the specified timeout and
-// NDIlib_frame_type_error if the connection is lost. Buffers captured with this must be freed with the
-// appropriate free function below.
-PROCESSINGNDILIB_API
-NDIlib_frame_type_e NDIlib_recv_capture_v3(
-	NDIlib_recv_instance_t p_instance,     // The library instance.
-	NDIlib_video_frame_v2_t* p_video_data, // The video data received (can be NULL).
-	NDIlib_audio_frame_v3_t* p_audio_data, // The audio data received (can be NULL).
-	NDIlib_metadata_frame_t* p_metadata,   // The metadata received (can be NULL).
-	uint32_t timeout_in_ms                 // The amount of time in milliseconds to wait for data.
-);
-
-// Free the buffers returned by capture for video.
-PROCESSINGNDILIB_API
-void NDIlib_recv_free_video_v2(NDIlib_recv_instance_t p_instance, const NDIlib_video_frame_v2_t* p_video_data);
-
-// Free the buffers returned by capture for audio.
-PROCESSINGNDILIB_API
-void NDIlib_recv_free_audio_v2(NDIlib_recv_instance_t p_instance, const NDIlib_audio_frame_v2_t* p_audio_data);
-
-// Free the buffers returned by capture for audio.
-PROCESSINGNDILIB_API
-void NDIlib_recv_free_audio_v3(NDIlib_recv_instance_t p_instance, const NDIlib_audio_frame_v3_t* p_audio_data);
-
-// Free the buffers returned by capture for metadata.
-PROCESSINGNDILIB_API
-void NDIlib_recv_free_metadata(NDIlib_recv_instance_t p_instance, const NDIlib_metadata_frame_t* p_metadata);
-
-// This will free a string that was allocated and returned by NDIlib_recv (for instance the
-// NDIlib_recv_get_web_control) function.
-PROCESSINGNDILIB_API
-void NDIlib_recv_free_string(NDIlib_recv_instance_t p_instance, const char* p_string);
-
-// This function will send a meta message to the source that we are connected too. This returns FALSE if we
-// are not currently connected to anything.
-PROCESSINGNDILIB_API
-bool NDIlib_recv_send_metadata(NDIlib_recv_instance_t p_instance, const NDIlib_metadata_frame_t* p_metadata);
-
-// Set the up-stream tally notifications. This returns FALSE if we are not currently connected to anything.
-// That said, the moment that we do connect to something it will automatically be sent the tally state.
-PROCESSINGNDILIB_API
-bool NDIlib_recv_set_tally(NDIlib_recv_instance_t p_instance, const NDIlib_tally_t* p_tally);
-
-// Get the current performance structures. This can be used to determine if you have been calling
-// NDIlib_recv_capture fast enough, or if your processing of data is not keeping up with real-time. The total
-// structure will give you the total frame counts received, the dropped structure will tell you how many
-// frames have been dropped. Either of these could be NULL.
-PROCESSINGNDILIB_API
-void NDIlib_recv_get_performance(
-	NDIlib_recv_instance_t p_instance,
-	NDIlib_recv_performance_t* p_total, NDIlib_recv_performance_t* p_dropped
-);
-
-// This will allow you to determine the current queue depth for all of the frame sources at any time.
-PROCESSINGNDILIB_API
-void NDIlib_recv_get_queue(NDIlib_recv_instance_t p_instance, NDIlib_recv_queue_t* p_total);
-
-// Connection based metadata is data that is sent automatically each time a new connection is received. You
-// queue all of these up and they are sent on each connection. To reset them you need to clear them all and
-// set them up again.
-PROCESSINGNDILIB_API
-void NDIlib_recv_clear_connection_metadata(NDIlib_recv_instance_t p_instance);
-
-// Add a connection metadata string to the list of what is sent on each new connection. If someone is already
-// connected then this string will be sent to them immediately.
-PROCESSINGNDILIB_API
-void NDIlib_recv_add_connection_metadata(NDIlib_recv_instance_t p_instance, const NDIlib_metadata_frame_t* p_metadata);
-
-// Is this receiver currently connected to a source on the other end, or has the source not yet been found or
-// is no longer online. This will normally return 0 or 1.
-PROCESSINGNDILIB_API
-int NDIlib_recv_get_no_connections(NDIlib_recv_instance_t p_instance);
-
-// Get the URL that might be used for configuration of this input. Note that it might take a second or two
-// after the connection for this value to be set. This function will return NULL if there is no web control
-// user interface. You should call NDIlib_recv_free_string to free the string that is returned by this
-// function. The returned value will be a fully formed URL, for instance "http://10.28.1.192/configuration/".
-// To avoid the need to poll this function, you can know when the value of this function might have changed
-// when the NDILib_recv_capture* call would return NDIlib_frame_type_status_change.
-PROCESSINGNDILIB_API
-const char* NDIlib_recv_get_web_control(NDIlib_recv_instance_t p_instance);
-=======
-#pragma once
-
-// NOTE : The following MIT license applies to this file ONLY and not to the SDK as a whole. Please review
-// the SDK documentation for the description of the full license terms, which are also provided in the file
-// "NDI License Agreement.pdf" within the SDK or online at http://ndi.link/ndisdk_license. Your use of any
-// part of this SDK is acknowledgment that you agree to the SDK license terms. The full NDI SDK may be
-// downloaded at http://ndi.video/
-//
-//***********************************************************************************************************
-//
-// Copyright (C) 2023-2024 Vizrt NDI AB. All rights reserved.
-//
-// Permission is hereby granted, free of charge, to any person obtaining a copy of this software and
-// associated documentation files(the "Software"), to deal in the Software without restriction, including
-// without limitation the rights to use, copy, modify, merge, publish, distribute, sublicense, and / or sell
-// copies of the Software, and to permit persons to whom the Software is furnished to do so, subject to the
-// following conditions :
-//
-// The above copyright notice and this permission notice shall be included in all copies or substantial
-// portions of the Software.
-//
-// THE SOFTWARE IS PROVIDED "AS IS", WITHOUT WARRANTY OF ANY KIND, EXPRESS OR IMPLIED, INCLUDING BUT NOT
-// LIMITED TO THE WARRANTIES OF MERCHANTABILITY, FITNESS FOR A PARTICULAR PURPOSE AND NONINFRINGEMENT. IN NO
-// EVENT SHALL THE AUTHORS OR COPYRIGHT HOLDERS BE LIABLE FOR ANY CLAIM, DAMAGES OR OTHER LIABILITY, WHETHER
-// IN AN ACTION OF CONTRACT, TORT OR OTHERWISE, ARISING FROM, OUT OF OR IN CONNECTION WITH THE SOFTWARE OR
-// THE USE OR OTHER DEALINGS IN THE SOFTWARE.
-//
-//***********************************************************************************************************
-
-// Structures and type definitions required by NDI finding.
-// The reference to an instance of the receiver.
-struct NDIlib_recv_instance_type;
-typedef struct NDIlib_recv_instance_type* NDIlib_recv_instance_t;
-
-typedef enum NDIlib_recv_bandwidth_e {
-	NDIlib_recv_bandwidth_metadata_only = -10, // Receive metadata.
-	NDIlib_recv_bandwidth_audio_only = 10,     // Receive metadata, audio.
-	NDIlib_recv_bandwidth_lowest = 0,          // Receive metadata, audio, video at a lower bandwidth and resolution.
-	NDIlib_recv_bandwidth_highest = 100,       // Receive metadata, audio, video at full resolution.
-
-	// Make sure this is a 32-bit enumeration.
-	NDIlib_recv_bandwidth_max = 0x7fffffff
-} NDIlib_recv_bandwidth_e;
-
-typedef enum NDIlib_recv_color_format_e {
-	// When there is no alpha channel, this mode delivers BGRX.
-	// When there is an alpha channel, this mode delivers BGRA.
-	NDIlib_recv_color_format_BGRX_BGRA = 0,
-
-	// When there is no alpha channel, this mode delivers UYVY.
-	// When there is an alpha channel, this mode delivers BGRA.
-	NDIlib_recv_color_format_UYVY_BGRA = 1,
-
-	// When there is no alpha channel, this mode delivers BGRX.
-	// When there is an alpha channel, this mode delivers RGBA.
-	NDIlib_recv_color_format_RGBX_RGBA = 2,
-
-	// When there is no alpha channel, this mode delivers UYVY.
-	// When there is an alpha channel, this mode delivers RGBA.
-	NDIlib_recv_color_format_UYVY_RGBA = 3,
-
-	// This format will try to decode the video using the fastest available color format for the incoming
-	// video signal. This format follows the following guidelines, although different platforms might
-	// vary slightly based on their capabilities and specific performance profiles. In general if you want
-	// the best performance this mode should be used.
-	//
-	// When using this format, you should consider than allow_video_fields is true, and individual fields
-	// will always be delivered.
-	//
-	// For most video sources on most platforms, this will follow the following conventions.
-	//      No alpha channel : UYVY
-	//      Alpha channel    : UYVA
-	NDIlib_recv_color_format_fastest = 100,
-
-	// This format will try to provide the video in the format that is the closest to native for the incoming
-	// codec yielding the highest quality. Specifically, this allows for receiving on 16bpp color from many
-	// sources.
-	//
-	// When using this format, you should consider than allow_video_fields is true, and individual fields
-	// will always be delivered.
-	//
-	// For most video sources on most platforms, this will follow the following conventions
-	//      No alpha channel : P216, or UYVY
-	//      Alpha channel    : PA16 or UYVA
-	NDIlib_recv_color_format_best = 101,
-
-	// Legacy definitions for backwards compatibility.
-	NDIlib_recv_color_format_e_BGRX_BGRA = NDIlib_recv_color_format_BGRX_BGRA,
-	NDIlib_recv_color_format_e_UYVY_BGRA = NDIlib_recv_color_format_UYVY_BGRA,
-	NDIlib_recv_color_format_e_RGBX_RGBA = NDIlib_recv_color_format_RGBX_RGBA,
-	NDIlib_recv_color_format_e_UYVY_RGBA = NDIlib_recv_color_format_UYVY_RGBA,
-
-#ifdef _WIN32
-	// For Windows we can support flipped images which is unfortunately something that Microsoft decided to
-	// do back in the old days.
-	NDIlib_recv_color_format_BGRX_BGRA_flipped = 1000 + NDIlib_recv_color_format_BGRX_BGRA,
-#endif
-
-	// Make sure this is a 32-bit enumeration.
-	NDIlib_recv_color_format_max = 0x7fffffff
-} NDIlib_recv_color_format_e;
-
-// The creation structure that is used when you are creating a receiver.
-typedef struct NDIlib_recv_create_v3_t {
-	// The source that you wish to connect to.
-	NDIlib_source_t source_to_connect_to;
-
-	// Your preference of color space. See above.
-	NDIlib_recv_color_format_e color_format;
-
-	// The bandwidth setting that you wish to use for this video source. Bandwidth controlled by changing
-	// both the compression level and the resolution of the source. A good use for low bandwidth is working
-	// on WIFI connections.
-	NDIlib_recv_bandwidth_e bandwidth;
-
-	// When this flag is FALSE, all video that you receive will be progressive. For sources that provide
-	// fields, this is de-interlaced on the receiving side (because we cannot change what the up-stream
-	//  source was actually rendering. This is provided as a convenience to down-stream sources that do not
-	// wish to understand fielded video. There is almost no  performance impact of using this function.
-	bool allow_video_fields;
-
-	// The name of the NDI receiver to create. This is a NULL terminated UTF8 string and should be the name
-	// of receive channel that you have. This is in many ways symmetric with the name of senders, so this
-	// might be "Channel 1" on your system. If this is NULL then it will use the filename of your application
-	// indexed with the number of the instance number of this receiver.
-	const char* p_ndi_recv_name;
-
-#if NDILIB_CPP_DEFAULT_CONSTRUCTORS
-	NDIlib_recv_create_v3_t(
-		const NDIlib_source_t source_to_connect_to_ = NDIlib_source_t(),
-		NDIlib_recv_color_format_e color_format_ = NDIlib_recv_color_format_UYVY_BGRA,
-		NDIlib_recv_bandwidth_e bandwidth_ = NDIlib_recv_bandwidth_highest,
-		bool allow_video_fields_ = true,
-		const char* p_ndi_name_ = NULL
-	);
-#endif // NDILIB_CPP_DEFAULT_CONSTRUCTORS
-
-} NDIlib_recv_create_v3_t;
-
-
-// This allows you determine the current performance levels of the receiving to be able to detect whether
-// frames have been dropped.
-typedef struct NDIlib_recv_performance_t {
-	// The number of video frames.
-	int64_t video_frames;
-
-	// The number of audio frames.
-	int64_t audio_frames;
-
-	// The number of metadata frames.
-	int64_t metadata_frames;
-
-#if NDILIB_CPP_DEFAULT_CONSTRUCTORS
-	NDIlib_recv_performance_t(void);
-#endif // NDILIB_CPP_DEFAULT_CONSTRUCTORS
-} NDIlib_recv_performance_t;
-
-// Get the current queue depths.
-typedef struct NDIlib_recv_queue_t {
-	// The number of video frames.
-	int video_frames;
-
-	// The number of audio frames.
-	int audio_frames;
-
-	// The number of metadata frames.
-	int metadata_frames;
-
-#if NDILIB_CPP_DEFAULT_CONSTRUCTORS
-	NDIlib_recv_queue_t(void);
-#endif // NDILIB_CPP_DEFAULT_CONSTRUCTORS
-} NDIlib_recv_queue_t;
-
-//**************************************************************************************************************************
-// Create a new receiver instance. This will return NULL if it fails. If you create this with the default
-// settings (NULL) then it will automatically determine a receiver name.
-PROCESSINGNDILIB_API
-NDIlib_recv_instance_t NDIlib_recv_create_v3(const NDIlib_recv_create_v3_t* p_create_settings NDILIB_CPP_DEFAULT_VALUE(NULL));
-
-// This will destroy an existing receiver instance.
-PROCESSINGNDILIB_API
-void NDIlib_recv_destroy(NDIlib_recv_instance_t p_instance);
-
-// This function allows you to change the connection to another video source, you can also disconnect it by
-// specifying a NULL here. This allows you to preserve a receiver without needing to.
-PROCESSINGNDILIB_API
-void NDIlib_recv_connect(NDIlib_recv_instance_t p_instance, const NDIlib_source_t* p_src NDILIB_CPP_DEFAULT_VALUE(NULL));
-
-// This will allow you to receive video, audio and metadata frames. Any of the buffers can be NULL, in which
-// case data of that type will not be captured in this call. This call can be called simultaneously on
-// separate threads, so it is entirely possible to receive audio, video, metadata all on separate threads.
-// This function will return NDIlib_frame_type_none if no data is received within the specified timeout and
-// NDIlib_frame_type_error if the connection is lost. Buffers captured with this must be freed with the
-// appropriate free function below.
-PROCESSINGNDILIB_API
-NDIlib_frame_type_e NDIlib_recv_capture_v2(
-	NDIlib_recv_instance_t p_instance,     // The library instance.
-	NDIlib_video_frame_v2_t* p_video_data, // The video data received (can be NULL).
-	NDIlib_audio_frame_v2_t* p_audio_data, // The audio data received (can be NULL).
-	NDIlib_metadata_frame_t* p_metadata,   // The metadata received (can be NULL).
-	uint32_t timeout_in_ms                 // The amount of time in milliseconds to wait for data.
-);
-
-// This will allow you to receive video, audio and metadata frames. Any of the buffers can be NULL, in which
-// case data of that type will not be captured in this call. This call can be called simultaneously on
-// separate threads, so it is entirely possible to receive audio, video, metadata all on separate threads.
-// This function will return NDIlib_frame_type_none if no data is received within the specified timeout and
-// NDIlib_frame_type_error if the connection is lost. Buffers captured with this must be freed with the
-// appropriate free function below.
-PROCESSINGNDILIB_API
-NDIlib_frame_type_e NDIlib_recv_capture_v3(
-	NDIlib_recv_instance_t p_instance,     // The library instance.
-	NDIlib_video_frame_v2_t* p_video_data, // The video data received (can be NULL).
-	NDIlib_audio_frame_v3_t* p_audio_data, // The audio data received (can be NULL).
-	NDIlib_metadata_frame_t* p_metadata,   // The metadata received (can be NULL).
-	uint32_t timeout_in_ms                 // The amount of time in milliseconds to wait for data.
-);
-
-// Free the buffers returned by capture for video.
-PROCESSINGNDILIB_API
-void NDIlib_recv_free_video_v2(NDIlib_recv_instance_t p_instance, const NDIlib_video_frame_v2_t* p_video_data);
-
-// Free the buffers returned by capture for audio.
-PROCESSINGNDILIB_API
-void NDIlib_recv_free_audio_v2(NDIlib_recv_instance_t p_instance, const NDIlib_audio_frame_v2_t* p_audio_data);
-
-// Free the buffers returned by capture for audio.
-PROCESSINGNDILIB_API
-void NDIlib_recv_free_audio_v3(NDIlib_recv_instance_t p_instance, const NDIlib_audio_frame_v3_t* p_audio_data);
-
-// Free the buffers returned by capture for metadata.
-PROCESSINGNDILIB_API
-void NDIlib_recv_free_metadata(NDIlib_recv_instance_t p_instance, const NDIlib_metadata_frame_t* p_metadata);
-
-// This will free a string that was allocated and returned by NDIlib_recv (for instance the
-// NDIlib_recv_get_web_control) function.
-PROCESSINGNDILIB_API
-void NDIlib_recv_free_string(NDIlib_recv_instance_t p_instance, const char* p_string);
-
-// This function will send a meta message to the source that we are connected too. This returns FALSE if we
-// are not currently connected to anything.
-PROCESSINGNDILIB_API
-bool NDIlib_recv_send_metadata(NDIlib_recv_instance_t p_instance, const NDIlib_metadata_frame_t* p_metadata);
-
-// Set the up-stream tally notifications. This returns FALSE if we are not currently connected to anything.
-// That said, the moment that we do connect to something it will automatically be sent the tally state.
-PROCESSINGNDILIB_API
-bool NDIlib_recv_set_tally(NDIlib_recv_instance_t p_instance, const NDIlib_tally_t* p_tally);
-
-// Get the current performance structures. This can be used to determine if you have been calling
-// NDIlib_recv_capture fast enough, or if your processing of data is not keeping up with real-time. The total
-// structure will give you the total frame counts received, the dropped structure will tell you how many
-// frames have been dropped. Either of these could be NULL.
-PROCESSINGNDILIB_API
-void NDIlib_recv_get_performance(
-	NDIlib_recv_instance_t p_instance,
-	NDIlib_recv_performance_t* p_total, NDIlib_recv_performance_t* p_dropped
-);
-
-// This will allow you to determine the current queue depth for all of the frame sources at any time.
-PROCESSINGNDILIB_API
-void NDIlib_recv_get_queue(NDIlib_recv_instance_t p_instance, NDIlib_recv_queue_t* p_total);
-
-// Connection based metadata is data that is sent automatically each time a new connection is received. You
-// queue all of these up and they are sent on each connection. To reset them you need to clear them all and
-// set them up again.
-PROCESSINGNDILIB_API
-void NDIlib_recv_clear_connection_metadata(NDIlib_recv_instance_t p_instance);
-
-// Add a connection metadata string to the list of what is sent on each new connection. If someone is already
-// connected then this string will be sent to them immediately.
-PROCESSINGNDILIB_API
-void NDIlib_recv_add_connection_metadata(NDIlib_recv_instance_t p_instance, const NDIlib_metadata_frame_t* p_metadata);
-
-// Is this receiver currently connected to a source on the other end, or has the source not yet been found or
-// is no longer online. This will normally return 0 or 1.
-PROCESSINGNDILIB_API
-int NDIlib_recv_get_no_connections(NDIlib_recv_instance_t p_instance);
-
-// Get the URL that might be used for configuration of this input. Note that it might take a second or two
-// after the connection for this value to be set. This function will return NULL if there is no web control
-// user interface. You should call NDIlib_recv_free_string to free the string that is returned by this
-// function. The returned value will be a fully formed URL, for instance "http://10.28.1.192/configuration/".
-// To avoid the need to poll this function, you can know when the value of this function might have changed
-// when the NDILib_recv_capture* call would return NDIlib_frame_type_status_change.
-PROCESSINGNDILIB_API
-const char* NDIlib_recv_get_web_control(NDIlib_recv_instance_t p_instance);
->>>>>>> 20a78f65
+#pragma once
+
+// NOTE : The following MIT license applies to this file ONLY and not to the SDK as a whole. Please review
+// the SDK documentation for the description of the full license terms, which are also provided in the file
+// "NDI License Agreement.pdf" within the SDK or online at http://ndi.link/ndisdk_license. Your use of any
+// part of this SDK is acknowledgment that you agree to the SDK license terms. The full NDI SDK may be
+// downloaded at http://ndi.video/
+//
+//***********************************************************************************************************
+//
+// Copyright (C) 2023-2024 Vizrt NDI AB. All rights reserved.
+//
+// Permission is hereby granted, free of charge, to any person obtaining a copy of this software and
+// associated documentation files(the "Software"), to deal in the Software without restriction, including
+// without limitation the rights to use, copy, modify, merge, publish, distribute, sublicense, and / or sell
+// copies of the Software, and to permit persons to whom the Software is furnished to do so, subject to the
+// following conditions :
+//
+// The above copyright notice and this permission notice shall be included in all copies or substantial
+// portions of the Software.
+//
+// THE SOFTWARE IS PROVIDED "AS IS", WITHOUT WARRANTY OF ANY KIND, EXPRESS OR IMPLIED, INCLUDING BUT NOT
+// LIMITED TO THE WARRANTIES OF MERCHANTABILITY, FITNESS FOR A PARTICULAR PURPOSE AND NONINFRINGEMENT. IN NO
+// EVENT SHALL THE AUTHORS OR COPYRIGHT HOLDERS BE LIABLE FOR ANY CLAIM, DAMAGES OR OTHER LIABILITY, WHETHER
+// IN AN ACTION OF CONTRACT, TORT OR OTHERWISE, ARISING FROM, OUT OF OR IN CONNECTION WITH THE SOFTWARE OR
+// THE USE OR OTHER DEALINGS IN THE SOFTWARE.
+//
+//***********************************************************************************************************
+
+// Structures and type definitions required by NDI finding.
+// The reference to an instance of the receiver.
+struct NDIlib_recv_instance_type;
+typedef struct NDIlib_recv_instance_type* NDIlib_recv_instance_t;
+
+typedef enum NDIlib_recv_bandwidth_e {
+	NDIlib_recv_bandwidth_metadata_only = -10, // Receive metadata.
+	NDIlib_recv_bandwidth_audio_only = 10,     // Receive metadata, audio.
+	NDIlib_recv_bandwidth_lowest = 0,          // Receive metadata, audio, video at a lower bandwidth and resolution.
+	NDIlib_recv_bandwidth_highest = 100,       // Receive metadata, audio, video at full resolution.
+
+	// Make sure this is a 32-bit enumeration.
+	NDIlib_recv_bandwidth_max = 0x7fffffff
+} NDIlib_recv_bandwidth_e;
+
+typedef enum NDIlib_recv_color_format_e {
+	// When there is no alpha channel, this mode delivers BGRX.
+	// When there is an alpha channel, this mode delivers BGRA.
+	NDIlib_recv_color_format_BGRX_BGRA = 0,
+
+	// When there is no alpha channel, this mode delivers UYVY.
+	// When there is an alpha channel, this mode delivers BGRA.
+	NDIlib_recv_color_format_UYVY_BGRA = 1,
+
+	// When there is no alpha channel, this mode delivers BGRX.
+	// When there is an alpha channel, this mode delivers RGBA.
+	NDIlib_recv_color_format_RGBX_RGBA = 2,
+
+	// When there is no alpha channel, this mode delivers UYVY.
+	// When there is an alpha channel, this mode delivers RGBA.
+	NDIlib_recv_color_format_UYVY_RGBA = 3,
+
+	// This format will try to decode the video using the fastest available color format for the incoming
+	// video signal. This format follows the following guidelines, although different platforms might
+	// vary slightly based on their capabilities and specific performance profiles. In general if you want
+	// the best performance this mode should be used.
+	//
+	// When using this format, you should consider than allow_video_fields is true, and individual fields
+	// will always be delivered.
+	//
+	// For most video sources on most platforms, this will follow the following conventions.
+	//      No alpha channel : UYVY
+	//      Alpha channel    : UYVA
+	NDIlib_recv_color_format_fastest = 100,
+
+	// This format will try to provide the video in the format that is the closest to native for the incoming
+	// codec yielding the highest quality. Specifically, this allows for receiving on 16bpp color from many
+	// sources.
+	//
+	// When using this format, you should consider than allow_video_fields is true, and individual fields
+	// will always be delivered.
+	//
+	// For most video sources on most platforms, this will follow the following conventions
+	//      No alpha channel : P216, or UYVY
+	//      Alpha channel    : PA16 or UYVA
+	NDIlib_recv_color_format_best = 101,
+
+	// Legacy definitions for backwards compatibility.
+	NDIlib_recv_color_format_e_BGRX_BGRA = NDIlib_recv_color_format_BGRX_BGRA,
+	NDIlib_recv_color_format_e_UYVY_BGRA = NDIlib_recv_color_format_UYVY_BGRA,
+	NDIlib_recv_color_format_e_RGBX_RGBA = NDIlib_recv_color_format_RGBX_RGBA,
+	NDIlib_recv_color_format_e_UYVY_RGBA = NDIlib_recv_color_format_UYVY_RGBA,
+
+#ifdef _WIN32
+	// For Windows we can support flipped images which is unfortunately something that Microsoft decided to
+	// do back in the old days.
+	NDIlib_recv_color_format_BGRX_BGRA_flipped = 1000 + NDIlib_recv_color_format_BGRX_BGRA,
+#endif
+
+	// Make sure this is a 32-bit enumeration.
+	NDIlib_recv_color_format_max = 0x7fffffff
+} NDIlib_recv_color_format_e;
+
+// The creation structure that is used when you are creating a receiver.
+typedef struct NDIlib_recv_create_v3_t {
+	// The source that you wish to connect to.
+	NDIlib_source_t source_to_connect_to;
+
+	// Your preference of color space. See above.
+	NDIlib_recv_color_format_e color_format;
+
+	// The bandwidth setting that you wish to use for this video source. Bandwidth controlled by changing
+	// both the compression level and the resolution of the source. A good use for low bandwidth is working
+	// on WIFI connections.
+	NDIlib_recv_bandwidth_e bandwidth;
+
+	// When this flag is FALSE, all video that you receive will be progressive. For sources that provide
+	// fields, this is de-interlaced on the receiving side (because we cannot change what the up-stream
+	//  source was actually rendering. This is provided as a convenience to down-stream sources that do not
+	// wish to understand fielded video. There is almost no  performance impact of using this function.
+	bool allow_video_fields;
+
+	// The name of the NDI receiver to create. This is a NULL terminated UTF8 string and should be the name
+	// of receive channel that you have. This is in many ways symmetric with the name of senders, so this
+	// might be "Channel 1" on your system. If this is NULL then it will use the filename of your application
+	// indexed with the number of the instance number of this receiver.
+	const char* p_ndi_recv_name;
+
+#if NDILIB_CPP_DEFAULT_CONSTRUCTORS
+	NDIlib_recv_create_v3_t(
+		const NDIlib_source_t source_to_connect_to_ = NDIlib_source_t(),
+		NDIlib_recv_color_format_e color_format_ = NDIlib_recv_color_format_UYVY_BGRA,
+		NDIlib_recv_bandwidth_e bandwidth_ = NDIlib_recv_bandwidth_highest,
+		bool allow_video_fields_ = true,
+		const char* p_ndi_name_ = NULL
+	);
+#endif // NDILIB_CPP_DEFAULT_CONSTRUCTORS
+
+} NDIlib_recv_create_v3_t;
+
+
+// This allows you determine the current performance levels of the receiving to be able to detect whether
+// frames have been dropped.
+typedef struct NDIlib_recv_performance_t {
+	// The number of video frames.
+	int64_t video_frames;
+
+	// The number of audio frames.
+	int64_t audio_frames;
+
+	// The number of metadata frames.
+	int64_t metadata_frames;
+
+#if NDILIB_CPP_DEFAULT_CONSTRUCTORS
+	NDIlib_recv_performance_t(void);
+#endif // NDILIB_CPP_DEFAULT_CONSTRUCTORS
+} NDIlib_recv_performance_t;
+
+// Get the current queue depths.
+typedef struct NDIlib_recv_queue_t {
+	// The number of video frames.
+	int video_frames;
+
+	// The number of audio frames.
+	int audio_frames;
+
+	// The number of metadata frames.
+	int metadata_frames;
+
+#if NDILIB_CPP_DEFAULT_CONSTRUCTORS
+	NDIlib_recv_queue_t(void);
+#endif // NDILIB_CPP_DEFAULT_CONSTRUCTORS
+} NDIlib_recv_queue_t;
+
+//**************************************************************************************************************************
+// Create a new receiver instance. This will return NULL if it fails. If you create this with the default
+// settings (NULL) then it will automatically determine a receiver name.
+PROCESSINGNDILIB_API
+NDIlib_recv_instance_t NDIlib_recv_create_v3(const NDIlib_recv_create_v3_t* p_create_settings NDILIB_CPP_DEFAULT_VALUE(NULL));
+
+// This will destroy an existing receiver instance.
+PROCESSINGNDILIB_API
+void NDIlib_recv_destroy(NDIlib_recv_instance_t p_instance);
+
+// This function allows you to change the connection to another video source, you can also disconnect it by
+// specifying a NULL here. This allows you to preserve a receiver without needing to.
+PROCESSINGNDILIB_API
+void NDIlib_recv_connect(NDIlib_recv_instance_t p_instance, const NDIlib_source_t* p_src NDILIB_CPP_DEFAULT_VALUE(NULL));
+
+// This will allow you to receive video, audio and metadata frames. Any of the buffers can be NULL, in which
+// case data of that type will not be captured in this call. This call can be called simultaneously on
+// separate threads, so it is entirely possible to receive audio, video, metadata all on separate threads.
+// This function will return NDIlib_frame_type_none if no data is received within the specified timeout and
+// NDIlib_frame_type_error if the connection is lost. Buffers captured with this must be freed with the
+// appropriate free function below.
+PROCESSINGNDILIB_API
+NDIlib_frame_type_e NDIlib_recv_capture_v2(
+	NDIlib_recv_instance_t p_instance,     // The library instance.
+	NDIlib_video_frame_v2_t* p_video_data, // The video data received (can be NULL).
+	NDIlib_audio_frame_v2_t* p_audio_data, // The audio data received (can be NULL).
+	NDIlib_metadata_frame_t* p_metadata,   // The metadata received (can be NULL).
+	uint32_t timeout_in_ms                 // The amount of time in milliseconds to wait for data.
+);
+
+// This will allow you to receive video, audio and metadata frames. Any of the buffers can be NULL, in which
+// case data of that type will not be captured in this call. This call can be called simultaneously on
+// separate threads, so it is entirely possible to receive audio, video, metadata all on separate threads.
+// This function will return NDIlib_frame_type_none if no data is received within the specified timeout and
+// NDIlib_frame_type_error if the connection is lost. Buffers captured with this must be freed with the
+// appropriate free function below.
+PROCESSINGNDILIB_API
+NDIlib_frame_type_e NDIlib_recv_capture_v3(
+	NDIlib_recv_instance_t p_instance,     // The library instance.
+	NDIlib_video_frame_v2_t* p_video_data, // The video data received (can be NULL).
+	NDIlib_audio_frame_v3_t* p_audio_data, // The audio data received (can be NULL).
+	NDIlib_metadata_frame_t* p_metadata,   // The metadata received (can be NULL).
+	uint32_t timeout_in_ms                 // The amount of time in milliseconds to wait for data.
+);
+
+// Free the buffers returned by capture for video.
+PROCESSINGNDILIB_API
+void NDIlib_recv_free_video_v2(NDIlib_recv_instance_t p_instance, const NDIlib_video_frame_v2_t* p_video_data);
+
+// Free the buffers returned by capture for audio.
+PROCESSINGNDILIB_API
+void NDIlib_recv_free_audio_v2(NDIlib_recv_instance_t p_instance, const NDIlib_audio_frame_v2_t* p_audio_data);
+
+// Free the buffers returned by capture for audio.
+PROCESSINGNDILIB_API
+void NDIlib_recv_free_audio_v3(NDIlib_recv_instance_t p_instance, const NDIlib_audio_frame_v3_t* p_audio_data);
+
+// Free the buffers returned by capture for metadata.
+PROCESSINGNDILIB_API
+void NDIlib_recv_free_metadata(NDIlib_recv_instance_t p_instance, const NDIlib_metadata_frame_t* p_metadata);
+
+// This will free a string that was allocated and returned by NDIlib_recv (for instance the
+// NDIlib_recv_get_web_control) function.
+PROCESSINGNDILIB_API
+void NDIlib_recv_free_string(NDIlib_recv_instance_t p_instance, const char* p_string);
+
+// This function will send a meta message to the source that we are connected too. This returns FALSE if we
+// are not currently connected to anything.
+PROCESSINGNDILIB_API
+bool NDIlib_recv_send_metadata(NDIlib_recv_instance_t p_instance, const NDIlib_metadata_frame_t* p_metadata);
+
+// Set the up-stream tally notifications. This returns FALSE if we are not currently connected to anything.
+// That said, the moment that we do connect to something it will automatically be sent the tally state.
+PROCESSINGNDILIB_API
+bool NDIlib_recv_set_tally(NDIlib_recv_instance_t p_instance, const NDIlib_tally_t* p_tally);
+
+// Get the current performance structures. This can be used to determine if you have been calling
+// NDIlib_recv_capture fast enough, or if your processing of data is not keeping up with real-time. The total
+// structure will give you the total frame counts received, the dropped structure will tell you how many
+// frames have been dropped. Either of these could be NULL.
+PROCESSINGNDILIB_API
+void NDIlib_recv_get_performance(
+	NDIlib_recv_instance_t p_instance,
+	NDIlib_recv_performance_t* p_total, NDIlib_recv_performance_t* p_dropped
+);
+
+// This will allow you to determine the current queue depth for all of the frame sources at any time.
+PROCESSINGNDILIB_API
+void NDIlib_recv_get_queue(NDIlib_recv_instance_t p_instance, NDIlib_recv_queue_t* p_total);
+
+// Connection based metadata is data that is sent automatically each time a new connection is received. You
+// queue all of these up and they are sent on each connection. To reset them you need to clear them all and
+// set them up again.
+PROCESSINGNDILIB_API
+void NDIlib_recv_clear_connection_metadata(NDIlib_recv_instance_t p_instance);
+
+// Add a connection metadata string to the list of what is sent on each new connection. If someone is already
+// connected then this string will be sent to them immediately.
+PROCESSINGNDILIB_API
+void NDIlib_recv_add_connection_metadata(NDIlib_recv_instance_t p_instance, const NDIlib_metadata_frame_t* p_metadata);
+
+// Is this receiver currently connected to a source on the other end, or has the source not yet been found or
+// is no longer online. This will normally return 0 or 1.
+PROCESSINGNDILIB_API
+int NDIlib_recv_get_no_connections(NDIlib_recv_instance_t p_instance);
+
+// Get the URL that might be used for configuration of this input. Note that it might take a second or two
+// after the connection for this value to be set. This function will return NULL if there is no web control
+// user interface. You should call NDIlib_recv_free_string to free the string that is returned by this
+// function. The returned value will be a fully formed URL, for instance "http://10.28.1.192/configuration/".
+// To avoid the need to poll this function, you can know when the value of this function might have changed
+// when the NDILib_recv_capture* call would return NDIlib_frame_type_status_change.
+PROCESSINGNDILIB_API
+const char* NDIlib_recv_get_web_control(NDIlib_recv_instance_t p_instance);