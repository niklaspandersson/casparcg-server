<<<<<<< HEAD
#pragma once

// NOTE : The following MIT license applies to this file ONLY and not to the SDK as a whole. Please review
// the SDK documentation for the description of the full license terms, which are also provided in the file
// "NDI License Agreement.pdf" within the SDK or online at http://ndi.link/ndisdk_license. Your use of any
// part of this SDK is acknowledgment that you agree to the SDK license terms. The full NDI SDK may be
// downloaded at http://ndi.video/
//
//***********************************************************************************************************
//
// Copyright (C) 2023 Vizrt NDI AB. All rights reserved.
//
// Permission is hereby granted, free of charge, to any person obtaining a copy of this software and
// associated documentation files(the "Software"), to deal in the Software without restriction, including
// without limitation the rights to use, copy, modify, merge, publish, distribute, sublicense, and / or sell
// copies of the Software, and to permit persons to whom the Software is furnished to do so, subject to the
// following conditions :
//
// The above copyright notice and this permission notice shall be included in all copies or substantial
// portions of the Software.
//
// THE SOFTWARE IS PROVIDED "AS IS", WITHOUT WARRANTY OF ANY KIND, EXPRESS OR IMPLIED, INCLUDING BUT NOT
// LIMITED TO THE WARRANTIES OF MERCHANTABILITY, FITNESS FOR A PARTICULAR PURPOSE AND NONINFRINGEMENT. IN NO
// EVENT SHALL THE AUTHORS OR COPYRIGHT HOLDERS BE LIABLE FOR ANY CLAIM, DAMAGES OR OTHER LIABILITY, WHETHER
// IN AN ACTION OF CONTRACT, TORT OR OTHERWISE, ARISING FROM, OUT OF OR IN CONNECTION WITH THE SOFTWARE OR
// THE USE OR OTHER DEALINGS IN THE SOFTWARE.
//
//***********************************************************************************************************

#ifndef __cplusplus
#include <stdbool.h>
#endif

#include <stdint.h>

#ifndef INFINITE
//#define INFINITE INFINITE
static const uint32_t INFINITE = 0xFFFFFFFF;
#endif
=======
#pragma once

// NOTE : The following MIT license applies to this file ONLY and not to the SDK as a whole. Please review
// the SDK documentation for the description of the full license terms, which are also provided in the file
// "NDI License Agreement.pdf" within the SDK or online at http://ndi.link/ndisdk_license. Your use of any
// part of this SDK is acknowledgment that you agree to the SDK license terms. The full NDI SDK may be
// downloaded at http://ndi.video/
//
//***********************************************************************************************************
//
// Copyright (C) 2023-2024 Vizrt NDI AB. All rights reserved.
//
// Permission is hereby granted, free of charge, to any person obtaining a copy of this software and
// associated documentation files(the "Software"), to deal in the Software without restriction, including
// without limitation the rights to use, copy, modify, merge, publish, distribute, sublicense, and / or sell
// copies of the Software, and to permit persons to whom the Software is furnished to do so, subject to the
// following conditions :
//
// The above copyright notice and this permission notice shall be included in all copies or substantial
// portions of the Software.
//
// THE SOFTWARE IS PROVIDED "AS IS", WITHOUT WARRANTY OF ANY KIND, EXPRESS OR IMPLIED, INCLUDING BUT NOT
// LIMITED TO THE WARRANTIES OF MERCHANTABILITY, FITNESS FOR A PARTICULAR PURPOSE AND NONINFRINGEMENT. IN NO
// EVENT SHALL THE AUTHORS OR COPYRIGHT HOLDERS BE LIABLE FOR ANY CLAIM, DAMAGES OR OTHER LIABILITY, WHETHER
// IN AN ACTION OF CONTRACT, TORT OR OTHERWISE, ARISING FROM, OUT OF OR IN CONNECTION WITH THE SOFTWARE OR
// THE USE OR OTHER DEALINGS IN THE SOFTWARE.
//
//***********************************************************************************************************

#ifndef __cplusplus
#include <stdbool.h>
#endif

#include <stdint.h>

#ifndef INFINITE
//#define INFINITE INFINITE
static const uint32_t INFINITE = 0xFFFFFFFF;
#endif
>>>>>>> 20a78f65
<|MERGE_RESOLUTION|>--- conflicted
+++ resolved
@@ -1,81 +1,39 @@
-<<<<<<< HEAD
-#pragma once
-
-// NOTE : The following MIT license applies to this file ONLY and not to the SDK as a whole. Please review
-// the SDK documentation for the description of the full license terms, which are also provided in the file
-// "NDI License Agreement.pdf" within the SDK or online at http://ndi.link/ndisdk_license. Your use of any
-// part of this SDK is acknowledgment that you agree to the SDK license terms. The full NDI SDK may be
-// downloaded at http://ndi.video/
-//
-//***********************************************************************************************************
-//
-// Copyright (C) 2023 Vizrt NDI AB. All rights reserved.
-//
-// Permission is hereby granted, free of charge, to any person obtaining a copy of this software and
-// associated documentation files(the "Software"), to deal in the Software without restriction, including
-// without limitation the rights to use, copy, modify, merge, publish, distribute, sublicense, and / or sell
-// copies of the Software, and to permit persons to whom the Software is furnished to do so, subject to the
-// following conditions :
-//
-// The above copyright notice and this permission notice shall be included in all copies or substantial
-// portions of the Software.
-//
-// THE SOFTWARE IS PROVIDED "AS IS", WITHOUT WARRANTY OF ANY KIND, EXPRESS OR IMPLIED, INCLUDING BUT NOT
-// LIMITED TO THE WARRANTIES OF MERCHANTABILITY, FITNESS FOR A PARTICULAR PURPOSE AND NONINFRINGEMENT. IN NO
-// EVENT SHALL THE AUTHORS OR COPYRIGHT HOLDERS BE LIABLE FOR ANY CLAIM, DAMAGES OR OTHER LIABILITY, WHETHER
-// IN AN ACTION OF CONTRACT, TORT OR OTHERWISE, ARISING FROM, OUT OF OR IN CONNECTION WITH THE SOFTWARE OR
-// THE USE OR OTHER DEALINGS IN THE SOFTWARE.
-//
-//***********************************************************************************************************
-
-#ifndef __cplusplus
-#include <stdbool.h>
-#endif
-
-#include <stdint.h>
-
-#ifndef INFINITE
-//#define INFINITE INFINITE
-static const uint32_t INFINITE = 0xFFFFFFFF;
-#endif
-=======
-#pragma once
-
-// NOTE : The following MIT license applies to this file ONLY and not to the SDK as a whole. Please review
-// the SDK documentation for the description of the full license terms, which are also provided in the file
-// "NDI License Agreement.pdf" within the SDK or online at http://ndi.link/ndisdk_license. Your use of any
-// part of this SDK is acknowledgment that you agree to the SDK license terms. The full NDI SDK may be
-// downloaded at http://ndi.video/
-//
-//***********************************************************************************************************
-//
-// Copyright (C) 2023-2024 Vizrt NDI AB. All rights reserved.
-//
-// Permission is hereby granted, free of charge, to any person obtaining a copy of this software and
-// associated documentation files(the "Software"), to deal in the Software without restriction, including
-// without limitation the rights to use, copy, modify, merge, publish, distribute, sublicense, and / or sell
-// copies of the Software, and to permit persons to whom the Software is furnished to do so, subject to the
-// following conditions :
-//
-// The above copyright notice and this permission notice shall be included in all copies or substantial
-// portions of the Software.
-//
-// THE SOFTWARE IS PROVIDED "AS IS", WITHOUT WARRANTY OF ANY KIND, EXPRESS OR IMPLIED, INCLUDING BUT NOT
-// LIMITED TO THE WARRANTIES OF MERCHANTABILITY, FITNESS FOR A PARTICULAR PURPOSE AND NONINFRINGEMENT. IN NO
-// EVENT SHALL THE AUTHORS OR COPYRIGHT HOLDERS BE LIABLE FOR ANY CLAIM, DAMAGES OR OTHER LIABILITY, WHETHER
-// IN AN ACTION OF CONTRACT, TORT OR OTHERWISE, ARISING FROM, OUT OF OR IN CONNECTION WITH THE SOFTWARE OR
-// THE USE OR OTHER DEALINGS IN THE SOFTWARE.
-//
-//***********************************************************************************************************
-
-#ifndef __cplusplus
-#include <stdbool.h>
-#endif
-
-#include <stdint.h>
-
-#ifndef INFINITE
-//#define INFINITE INFINITE
-static const uint32_t INFINITE = 0xFFFFFFFF;
-#endif
->>>>>>> 20a78f65
+#pragma once
+
+// NOTE : The following MIT license applies to this file ONLY and not to the SDK as a whole. Please review
+// the SDK documentation for the description of the full license terms, which are also provided in the file
+// "NDI License Agreement.pdf" within the SDK or online at http://ndi.link/ndisdk_license. Your use of any
+// part of this SDK is acknowledgment that you agree to the SDK license terms. The full NDI SDK may be
+// downloaded at http://ndi.video/
+//
+//***********************************************************************************************************
+//
+// Copyright (C) 2023-2024 Vizrt NDI AB. All rights reserved.
+//
+// Permission is hereby granted, free of charge, to any person obtaining a copy of this software and
+// associated documentation files(the "Software"), to deal in the Software without restriction, including
+// without limitation the rights to use, copy, modify, merge, publish, distribute, sublicense, and / or sell
+// copies of the Software, and to permit persons to whom the Software is furnished to do so, subject to the
+// following conditions :
+//
+// The above copyright notice and this permission notice shall be included in all copies or substantial
+// portions of the Software.
+//
+// THE SOFTWARE IS PROVIDED "AS IS", WITHOUT WARRANTY OF ANY KIND, EXPRESS OR IMPLIED, INCLUDING BUT NOT
+// LIMITED TO THE WARRANTIES OF MERCHANTABILITY, FITNESS FOR A PARTICULAR PURPOSE AND NONINFRINGEMENT. IN NO
+// EVENT SHALL THE AUTHORS OR COPYRIGHT HOLDERS BE LIABLE FOR ANY CLAIM, DAMAGES OR OTHER LIABILITY, WHETHER
+// IN AN ACTION OF CONTRACT, TORT OR OTHERWISE, ARISING FROM, OUT OF OR IN CONNECTION WITH THE SOFTWARE OR
+// THE USE OR OTHER DEALINGS IN THE SOFTWARE.
+//
+//***********************************************************************************************************
+
+#ifndef __cplusplus
+#include <stdbool.h>
+#endif
+
+#include <stdint.h>
+
+#ifndef INFINITE
+//#define INFINITE INFINITE
+static const uint32_t INFINITE = 0xFFFFFFFF;
+#endif