<<<<<<< HEAD
#pragma once

// NOTE : The following MIT license applies to this file ONLY and not to the SDK as a whole. Please review
// the SDK documentation for the description of the full license terms, which are also provided in the file
// "NDI License Agreement.pdf" within the SDK or online at http://ndi.link/ndisdk_license. Your use of any
// part of this SDK is acknowledgment that you agree to the SDK license terms. The full NDI SDK may be
// downloaded at http://ndi.video/
//
//***********************************************************************************************************
//
// 
//
// Permission is hereby granted, free of charge, to any person obtaining a copy of this software and
// associated documentation files(the "Software"), to deal in the Software without restriction, including
// without limitation the rights to use, copy, modify, merge, publish, distribute, sublicense, and / or sell
// copies of the Software, and to permit persons to whom the Software is furnished to do so, subject to the
// following conditions :
//
// The above copyright notice and this permission notice shall be included in all copies or substantial
// portions of the Software.
//
// THE SOFTWARE IS PROVIDED "AS IS", WITHOUT WARRANTY OF ANY KIND, EXPRESS OR IMPLIED, INCLUDING BUT NOT
// LIMITED TO THE WARRANTIES OF MERCHANTABILITY, FITNESS FOR A PARTICULAR PURPOSE AND NONINFRINGEMENT. IN NO
// EVENT SHALL THE AUTHORS OR COPYRIGHT HOLDERS BE LIABLE FOR ANY CLAIM, DAMAGES OR OTHER LIABILITY, WHETHER
// IN AN ACTION OF CONTRACT, TORT OR OTHERWISE, ARISING FROM, OUT OF OR IN CONNECTION WITH THE SOFTWARE OR
// THE USE OR OTHER DEALINGS IN THE SOFTWARE.
//
//***********************************************************************************************************

// This describes a video frame
PROCESSINGNDILIB_DEPRECATED
typedef struct NDIlib_video_frame_t {
	// The resolution of this frame.
	int xres, yres;

	// What FourCC this is with. This can be two values.
	NDIlib_FourCC_video_type_e FourCC;

	// What is the frame rate of this frame.
	// For instance NTSC is 30000,1001 = 30000/1001 = 29.97 fps
	int frame_rate_N, frame_rate_D;

	// What is the picture aspect ratio of this frame.
	// For instance 16.0/9.0 = 1.778 is 16:9 video. If this is zero, then square pixels are assumed (xres/yres).
	float picture_aspect_ratio;

	// Is this a fielded frame, or is it progressive.
	NDIlib_frame_format_type_e frame_format_type;

	// The timecode of this frame in 100-nanosecond intervals.
	int64_t timecode;

	// The video data itself.
	uint8_t* p_data;

	// The inter-line stride of the video data, in bytes.
	int line_stride_in_bytes;

#if NDILIB_CPP_DEFAULT_CONSTRUCTORS
	NDIlib_video_frame_t(
		int xres_ = 0, int yres_ = 0,
		NDIlib_FourCC_video_type_e FourCC_ = NDIlib_FourCC_type_UYVY,
		int frame_rate_N_ = 30000, int frame_rate_D_ = 1001,
		float picture_aspect_ratio_ = 0.0f,
		NDIlib_frame_format_type_e frame_format_type_ = NDIlib_frame_format_type_progressive,
		int64_t timecode_ = NDIlib_send_timecode_synthesize,
		uint8_t* p_data_ = NULL, int line_stride_in_bytes_ = 0
	);
#endif // NDILIB_CPP_DEFAULT_CONSTRUCTORS
} NDIlib_video_frame_t;

// This describes an audio frame
PROCESSINGNDILIB_DEPRECATED
typedef struct NDIlib_audio_frame_t {
	// The sample-rate of this buffer.
	int sample_rate;

	// The number of audio channels.
	int no_channels;

	// The number of audio samples per channel.
	int no_samples;

	// The timecode of this frame in 100-nanosecond intervals.
	int64_t timecode;

	// The audio data.
	float* p_data;

	// The inter channel stride of the audio channels, in bytes.
	int channel_stride_in_bytes;

#if NDILIB_CPP_DEFAULT_CONSTRUCTORS
	NDIlib_audio_frame_t(
		int sample_rate_ = 48000, int no_channels_ = 2, int no_samples_ = 0,
		int64_t timecode_ = NDIlib_send_timecode_synthesize,
		float* p_data_ = NULL, int channel_stride_in_bytes_ = 0
	);
#endif // NDILIB_CPP_DEFAULT_CONSTRUCTORS
} NDIlib_audio_frame_t;

// For legacy reasons I called this the wrong thing. For backwards compatibility.
PROCESSINGNDILIB_API PROCESSINGNDILIB_DEPRECATED
NDIlib_find_instance_t NDIlib_find_create2(const NDIlib_find_create_t* p_create_settings NDILIB_CPP_DEFAULT_VALUE(NULL));

PROCESSINGNDILIB_API PROCESSINGNDILIB_DEPRECATED
NDIlib_find_instance_t NDIlib_find_create(const NDIlib_find_create_t* p_create_settings NDILIB_CPP_DEFAULT_VALUE(NULL));

// DEPRECATED. This function is basically exactly the following and was confusing to use.
//    if ((!timeout_in_ms) || (NDIlib_find_wait_for_sources(timeout_in_ms)))
//        return NDIlib_find_get_current_sources(p_instance, p_no_sources);
//    return NULL;
PROCESSINGNDILIB_API PROCESSINGNDILIB_DEPRECATED
const NDIlib_source_t* NDIlib_find_get_sources(NDIlib_find_instance_t p_instance, uint32_t* p_no_sources, uint32_t timeout_in_ms);

// The creation structure that is used when you are creating a receiver.
PROCESSINGNDILIB_DEPRECATED
typedef struct NDIlib_recv_create_t {
	// The source that you wish to connect to.
	NDIlib_source_t source_to_connect_to;

	// Your preference of color space. See above.
	NDIlib_recv_color_format_e color_format;

	// The bandwidth setting that you wish to use for this video source. Bandwidth
	// controlled by changing both the compression level and the resolution of the source.
	// A good use for low bandwidth is working on WIFI connections.
	NDIlib_recv_bandwidth_e bandwidth;

	// When this flag is FALSE, all video that you receive will be progressive. For sources that provide
	// fields, this is de-interlaced on the receiving side (because we cannot change what the up-stream
	// source was actually rendering. This is provided as a convenience to down-stream sources that do not
	// wish to understand fielded video. There is almost no performance impact of using this function.
	bool allow_video_fields;

#if NDILIB_CPP_DEFAULT_CONSTRUCTORS
	NDIlib_recv_create_t(
		const NDIlib_source_t source_to_connect_to_ = NDIlib_source_t(),
		NDIlib_recv_color_format_e color_format_ = NDIlib_recv_color_format_UYVY_BGRA,
		NDIlib_recv_bandwidth_e bandwidth_ = NDIlib_recv_bandwidth_highest,
		bool allow_video_fields_ = true
	);
#endif // NDILIB_CPP_DEFAULT_CONSTRUCTORS
} NDIlib_recv_create_t;

// This function is deprecated, please use NDIlib_recv_create_v3 if you can. Using this function will
// continue to work, and be supported for backwards compatibility. If the input parameter is NULL it will be
// created with default settings and an automatically determined receiver name.
PROCESSINGNDILIB_API PROCESSINGNDILIB_DEPRECATED
NDIlib_recv_instance_t NDIlib_recv_create_v2(const NDIlib_recv_create_t* p_create_settings NDILIB_CPP_DEFAULT_VALUE(NULL));

// For legacy reasons I called this the wrong thing. For backwards compatibility. If the input parameter is
// NULL it will be created with default settings and an automatically determined receiver name.
PROCESSINGNDILIB_API PROCESSINGNDILIB_DEPRECATED
NDIlib_recv_instance_t NDIlib_recv_create2(const NDIlib_recv_create_t* p_create_settings NDILIB_CPP_DEFAULT_VALUE(NULL));

// This function is deprecated, please use NDIlib_recv_create_v3 if you can. Using this function will
// continue to work, and be supported for backwards compatibility. This version sets bandwidth to highest and
// allow fields to true. If the input parameter is NULL it will be created with default settings and an
// automatically determined receiver name.
PROCESSINGNDILIB_API PROCESSINGNDILIB_DEPRECATED
NDIlib_recv_instance_t NDIlib_recv_create(const NDIlib_recv_create_t* p_create_settings);

// This will allow you to receive video, audio and metadata frames. Any of the buffers can be NULL, in which
// case data of that type will not be captured in this call. This call can be called simultaneously on
// separate threads, so it is entirely possible to receive audio, video, metadata all on separate threads.
// This function will return NDIlib_frame_type_none if no data is received within the specified timeout and
// NDIlib_frame_type_error if the connection is lost. Buffers captured with this must be freed with the
// appropriate free function below.
PROCESSINGNDILIB_API PROCESSINGNDILIB_DEPRECATED
NDIlib_frame_type_e NDIlib_recv_capture(
	NDIlib_recv_instance_t p_instance,   // The library instance.
	NDIlib_video_frame_t* p_video_data,  // The video data received (can be NULL).
	NDIlib_audio_frame_t* p_audio_data,  // The audio data received (can be NULL).
	NDIlib_metadata_frame_t* p_metadata, // The metadata received (can be NULL).
	uint32_t timeout_in_ms               // The amount of time in milliseconds to wait for data.
);

// Free the buffers returned by capture for video.
PROCESSINGNDILIB_API PROCESSINGNDILIB_DEPRECATED
void NDIlib_recv_free_video(NDIlib_recv_instance_t p_instance, const NDIlib_video_frame_t* p_video_data);

// Free the buffers returned by capture for audio.
PROCESSINGNDILIB_API PROCESSINGNDILIB_DEPRECATED
void NDIlib_recv_free_audio(NDIlib_recv_instance_t p_instance, const NDIlib_audio_frame_t* p_audio_data);

// This will add a video frame.
PROCESSINGNDILIB_API PROCESSINGNDILIB_DEPRECATED
void NDIlib_send_send_video(NDIlib_send_instance_t p_instance, const NDIlib_video_frame_t* p_video_data);

// This will add a video frame and will return immediately, having scheduled the frame to be displayed. All
// processing and sending of the video will occur asynchronously. The memory accessed by NDIlib_video_frame_t
// cannot be freed or re-used by the caller until a synchronizing event has occurred. In general the API is
// better able to take advantage of asynchronous processing than you might be able to by simple having a
// separate thread to submit frames.
//
// This call is particularly beneficial when processing BGRA video since it allows any color conversion,
// compression and network sending to all be done on separate threads from your main rendering thread.
//
// Synchronizing events are :
// - a call to NDIlib_send_send_video
// - a call to NDIlib_send_send_video_async with another frame to be sent
// - a call to NDIlib_send_send_video with p_video_data=NULL
// - a call to NDIlib_send_destroy
PROCESSINGNDILIB_API PROCESSINGNDILIB_DEPRECATED
void NDIlib_send_send_video_async(NDIlib_send_instance_t p_instance, const NDIlib_video_frame_t* p_video_data);

// This will add an audio frame
PROCESSINGNDILIB_API PROCESSINGNDILIB_DEPRECATED
void NDIlib_send_send_audio(NDIlib_send_instance_t p_instance, const NDIlib_audio_frame_t* p_audio_data);

// Convert an planar floating point audio buffer into a interleaved short audio buffer.
// IMPORTANT : You must allocate the space for the samples in the destination to allow for your own memory management.
PROCESSINGNDILIB_API PROCESSINGNDILIB_DEPRECATED
void NDIlib_util_audio_to_interleaved_16s(const NDIlib_audio_frame_t* p_src, NDIlib_audio_frame_interleaved_16s_t* p_dst);

// Convert an interleaved short audio buffer audio buffer into a planar floating point one.
// IMPORTANT : You must allocate the space for the samples in the destination to allow for your own memory management.
PROCESSINGNDILIB_API PROCESSINGNDILIB_DEPRECATED
void NDIlib_util_audio_from_interleaved_16s(const NDIlib_audio_frame_interleaved_16s_t* p_src, NDIlib_audio_frame_t* p_dst);

// Convert an planar floating point audio buffer into a interleaved floating point audio buffer.
// IMPORTANT : You must allocate the space for the samples in the destination to allow for your own memory management.
PROCESSINGNDILIB_API PROCESSINGNDILIB_DEPRECATED
void NDIlib_util_audio_to_interleaved_32f(const NDIlib_audio_frame_t* p_src, NDIlib_audio_frame_interleaved_32f_t* p_dst);

// Convert an interleaved floating point audio buffer into a planar floating point one.
// IMPORTANT : You must allocate the space for the samples in the destination to allow for your own memory management.
PROCESSINGNDILIB_API PROCESSINGNDILIB_DEPRECATED
void NDIlib_util_audio_from_interleaved_32f(const NDIlib_audio_frame_interleaved_32f_t* p_src, NDIlib_audio_frame_t* p_dst);
=======
#pragma once

// NOTE : The following MIT license applies to this file ONLY and not to the SDK as a whole. Please review
// the SDK documentation for the description of the full license terms, which are also provided in the file
// "NDI License Agreement.pdf" within the SDK or online at http://ndi.link/ndisdk_license. Your use of any
// part of this SDK is acknowledgment that you agree to the SDK license terms. The full NDI SDK may be
// downloaded at http://ndi.video/
//
//***********************************************************************************************************
//
// 
//
// Permission is hereby granted, free of charge, to any person obtaining a copy of this software and
// associated documentation files(the "Software"), to deal in the Software without restriction, including
// without limitation the rights to use, copy, modify, merge, publish, distribute, sublicense, and / or sell
// copies of the Software, and to permit persons to whom the Software is furnished to do so, subject to the
// following conditions :
//
// The above copyright notice and this permission notice shall be included in all copies or substantial
// portions of the Software.
//
// THE SOFTWARE IS PROVIDED "AS IS", WITHOUT WARRANTY OF ANY KIND, EXPRESS OR IMPLIED, INCLUDING BUT NOT
// LIMITED TO THE WARRANTIES OF MERCHANTABILITY, FITNESS FOR A PARTICULAR PURPOSE AND NONINFRINGEMENT. IN NO
// EVENT SHALL THE AUTHORS OR COPYRIGHT HOLDERS BE LIABLE FOR ANY CLAIM, DAMAGES OR OTHER LIABILITY, WHETHER
// IN AN ACTION OF CONTRACT, TORT OR OTHERWISE, ARISING FROM, OUT OF OR IN CONNECTION WITH THE SOFTWARE OR
// THE USE OR OTHER DEALINGS IN THE SOFTWARE.
//
//***********************************************************************************************************

// This describes a video frame
PROCESSINGNDILIB_DEPRECATED
typedef struct NDIlib_video_frame_t {
	// The resolution of this frame.
	int xres, yres;

	// What FourCC this is with. This can be two values.
	NDIlib_FourCC_video_type_e FourCC;

	// What is the frame rate of this frame.
	// For instance NTSC is 30000,1001 = 30000/1001 = 29.97 fps
	int frame_rate_N, frame_rate_D;

	// What is the picture aspect ratio of this frame.
	// For instance 16.0/9.0 = 1.778 is 16:9 video. If this is zero, then square pixels are assumed (xres/yres).
	float picture_aspect_ratio;

	// Is this a fielded frame, or is it progressive.
	NDIlib_frame_format_type_e frame_format_type;

	// The timecode of this frame in 100-nanosecond intervals.
	int64_t timecode;

	// The video data itself.
	uint8_t* p_data;

	// The inter-line stride of the video data, in bytes.
	int line_stride_in_bytes;

#if NDILIB_CPP_DEFAULT_CONSTRUCTORS
	NDIlib_video_frame_t(
		int xres_ = 0, int yres_ = 0,
		NDIlib_FourCC_video_type_e FourCC_ = NDIlib_FourCC_type_UYVY,
		int frame_rate_N_ = 30000, int frame_rate_D_ = 1001,
		float picture_aspect_ratio_ = 0.0f,
		NDIlib_frame_format_type_e frame_format_type_ = NDIlib_frame_format_type_progressive,
		int64_t timecode_ = NDIlib_send_timecode_synthesize,
		uint8_t* p_data_ = NULL, int line_stride_in_bytes_ = 0
	);
#endif // NDILIB_CPP_DEFAULT_CONSTRUCTORS
} NDIlib_video_frame_t;

// This describes an audio frame
PROCESSINGNDILIB_DEPRECATED
typedef struct NDIlib_audio_frame_t {
	// The sample-rate of this buffer.
	int sample_rate;

	// The number of audio channels.
	int no_channels;

	// The number of audio samples per channel.
	int no_samples;

	// The timecode of this frame in 100-nanosecond intervals.
	int64_t timecode;

	// The audio data.
	float* p_data;

	// The inter channel stride of the audio channels, in bytes.
	int channel_stride_in_bytes;

#if NDILIB_CPP_DEFAULT_CONSTRUCTORS
	NDIlib_audio_frame_t(
		int sample_rate_ = 48000, int no_channels_ = 2, int no_samples_ = 0,
		int64_t timecode_ = NDIlib_send_timecode_synthesize,
		float* p_data_ = NULL, int channel_stride_in_bytes_ = 0
	);
#endif // NDILIB_CPP_DEFAULT_CONSTRUCTORS
} NDIlib_audio_frame_t;

// For legacy reasons I called this the wrong thing. For backwards compatibility.
PROCESSINGNDILIB_API PROCESSINGNDILIB_DEPRECATED
NDIlib_find_instance_t NDIlib_find_create2(const NDIlib_find_create_t* p_create_settings NDILIB_CPP_DEFAULT_VALUE(NULL));

PROCESSINGNDILIB_API PROCESSINGNDILIB_DEPRECATED
NDIlib_find_instance_t NDIlib_find_create(const NDIlib_find_create_t* p_create_settings NDILIB_CPP_DEFAULT_VALUE(NULL));

// DEPRECATED. This function is basically exactly the following and was confusing to use.
//    if ((!timeout_in_ms) || (NDIlib_find_wait_for_sources(timeout_in_ms)))
//        return NDIlib_find_get_current_sources(p_instance, p_no_sources);
//    return NULL;
PROCESSINGNDILIB_API PROCESSINGNDILIB_DEPRECATED
const NDIlib_source_t* NDIlib_find_get_sources(NDIlib_find_instance_t p_instance, uint32_t* p_no_sources, uint32_t timeout_in_ms);

// The creation structure that is used when you are creating a receiver.
PROCESSINGNDILIB_DEPRECATED
typedef struct NDIlib_recv_create_t {
	// The source that you wish to connect to.
	NDIlib_source_t source_to_connect_to;

	// Your preference of color space. See above.
	NDIlib_recv_color_format_e color_format;

	// The bandwidth setting that you wish to use for this video source. Bandwidth
	// controlled by changing both the compression level and the resolution of the source.
	// A good use for low bandwidth is working on WIFI connections.
	NDIlib_recv_bandwidth_e bandwidth;

	// When this flag is FALSE, all video that you receive will be progressive. For sources that provide
	// fields, this is de-interlaced on the receiving side (because we cannot change what the up-stream
	// source was actually rendering. This is provided as a convenience to down-stream sources that do not
	// wish to understand fielded video. There is almost no performance impact of using this function.
	bool allow_video_fields;

#if NDILIB_CPP_DEFAULT_CONSTRUCTORS
	NDIlib_recv_create_t(
		const NDIlib_source_t source_to_connect_to_ = NDIlib_source_t(),
		NDIlib_recv_color_format_e color_format_ = NDIlib_recv_color_format_UYVY_BGRA,
		NDIlib_recv_bandwidth_e bandwidth_ = NDIlib_recv_bandwidth_highest,
		bool allow_video_fields_ = true
	);
#endif // NDILIB_CPP_DEFAULT_CONSTRUCTORS
} NDIlib_recv_create_t;

// This function is deprecated, please use NDIlib_recv_create_v3 if you can. Using this function will
// continue to work, and be supported for backwards compatibility. If the input parameter is NULL it will be
// created with default settings and an automatically determined receiver name.
PROCESSINGNDILIB_API PROCESSINGNDILIB_DEPRECATED
NDIlib_recv_instance_t NDIlib_recv_create_v2(const NDIlib_recv_create_t* p_create_settings NDILIB_CPP_DEFAULT_VALUE(NULL));

// For legacy reasons I called this the wrong thing. For backwards compatibility. If the input parameter is
// NULL it will be created with default settings and an automatically determined receiver name.
PROCESSINGNDILIB_API PROCESSINGNDILIB_DEPRECATED
NDIlib_recv_instance_t NDIlib_recv_create2(const NDIlib_recv_create_t* p_create_settings NDILIB_CPP_DEFAULT_VALUE(NULL));

// This function is deprecated, please use NDIlib_recv_create_v3 if you can. Using this function will
// continue to work, and be supported for backwards compatibility. This version sets bandwidth to highest and
// allow fields to true. If the input parameter is NULL it will be created with default settings and an
// automatically determined receiver name.
PROCESSINGNDILIB_API PROCESSINGNDILIB_DEPRECATED
NDIlib_recv_instance_t NDIlib_recv_create(const NDIlib_recv_create_t* p_create_settings);

// This will allow you to receive video, audio and metadata frames. Any of the buffers can be NULL, in which
// case data of that type will not be captured in this call. This call can be called simultaneously on
// separate threads, so it is entirely possible to receive audio, video, metadata all on separate threads.
// This function will return NDIlib_frame_type_none if no data is received within the specified timeout and
// NDIlib_frame_type_error if the connection is lost. Buffers captured with this must be freed with the
// appropriate free function below.
PROCESSINGNDILIB_API PROCESSINGNDILIB_DEPRECATED
NDIlib_frame_type_e NDIlib_recv_capture(
	NDIlib_recv_instance_t p_instance,   // The library instance.
	NDIlib_video_frame_t* p_video_data,  // The video data received (can be NULL).
	NDIlib_audio_frame_t* p_audio_data,  // The audio data received (can be NULL).
	NDIlib_metadata_frame_t* p_metadata, // The metadata received (can be NULL).
	uint32_t timeout_in_ms               // The amount of time in milliseconds to wait for data.
);

// Free the buffers returned by capture for video.
PROCESSINGNDILIB_API PROCESSINGNDILIB_DEPRECATED
void NDIlib_recv_free_video(NDIlib_recv_instance_t p_instance, const NDIlib_video_frame_t* p_video_data);

// Free the buffers returned by capture for audio.
PROCESSINGNDILIB_API PROCESSINGNDILIB_DEPRECATED
void NDIlib_recv_free_audio(NDIlib_recv_instance_t p_instance, const NDIlib_audio_frame_t* p_audio_data);

// This will add a video frame.
PROCESSINGNDILIB_API PROCESSINGNDILIB_DEPRECATED
void NDIlib_send_send_video(NDIlib_send_instance_t p_instance, const NDIlib_video_frame_t* p_video_data);

// This will add a video frame and will return immediately, having scheduled the frame to be displayed. All
// processing and sending of the video will occur asynchronously. The memory accessed by NDIlib_video_frame_t
// cannot be freed or re-used by the caller until a synchronizing event has occurred. In general the API is
// better able to take advantage of asynchronous processing than you might be able to by simple having a
// separate thread to submit frames.
//
// This call is particularly beneficial when processing BGRA video since it allows any color conversion,
// compression and network sending to all be done on separate threads from your main rendering thread.
//
// Synchronizing events are :
// - a call to NDIlib_send_send_video
// - a call to NDIlib_send_send_video_async with another frame to be sent
// - a call to NDIlib_send_send_video with p_video_data=NULL
// - a call to NDIlib_send_destroy
PROCESSINGNDILIB_API PROCESSINGNDILIB_DEPRECATED
void NDIlib_send_send_video_async(NDIlib_send_instance_t p_instance, const NDIlib_video_frame_t* p_video_data);

// This will add an audio frame
PROCESSINGNDILIB_API PROCESSINGNDILIB_DEPRECATED
void NDIlib_send_send_audio(NDIlib_send_instance_t p_instance, const NDIlib_audio_frame_t* p_audio_data);

// Convert an planar floating point audio buffer into a interleaved short audio buffer.
// IMPORTANT : You must allocate the space for the samples in the destination to allow for your own memory management.
PROCESSINGNDILIB_API PROCESSINGNDILIB_DEPRECATED
void NDIlib_util_audio_to_interleaved_16s(const NDIlib_audio_frame_t* p_src, NDIlib_audio_frame_interleaved_16s_t* p_dst);

// Convert an interleaved short audio buffer audio buffer into a planar floating point one.
// IMPORTANT : You must allocate the space for the samples in the destination to allow for your own memory management.
PROCESSINGNDILIB_API PROCESSINGNDILIB_DEPRECATED
void NDIlib_util_audio_from_interleaved_16s(const NDIlib_audio_frame_interleaved_16s_t* p_src, NDIlib_audio_frame_t* p_dst);

// Convert an planar floating point audio buffer into a interleaved floating point audio buffer.
// IMPORTANT : You must allocate the space for the samples in the destination to allow for your own memory management.
PROCESSINGNDILIB_API PROCESSINGNDILIB_DEPRECATED
void NDIlib_util_audio_to_interleaved_32f(const NDIlib_audio_frame_t* p_src, NDIlib_audio_frame_interleaved_32f_t* p_dst);

// Convert an interleaved floating point audio buffer into a planar floating point one.
// IMPORTANT : You must allocate the space for the samples in the destination to allow for your own memory management.
PROCESSINGNDILIB_API PROCESSINGNDILIB_DEPRECATED
void NDIlib_util_audio_from_interleaved_32f(const NDIlib_audio_frame_interleaved_32f_t* p_src, NDIlib_audio_frame_t* p_dst);
>>>>>>> 20a78f65
<|MERGE_RESOLUTION|>--- conflicted
+++ resolved
@@ -1,463 +1,230 @@
-<<<<<<< HEAD
-#pragma once
-
-// NOTE : The following MIT license applies to this file ONLY and not to the SDK as a whole. Please review
-// the SDK documentation for the description of the full license terms, which are also provided in the file
-// "NDI License Agreement.pdf" within the SDK or online at http://ndi.link/ndisdk_license. Your use of any
-// part of this SDK is acknowledgment that you agree to the SDK license terms. The full NDI SDK may be
-// downloaded at http://ndi.video/
-//
-//***********************************************************************************************************
-//
-// 
-//
-// Permission is hereby granted, free of charge, to any person obtaining a copy of this software and
-// associated documentation files(the "Software"), to deal in the Software without restriction, including
-// without limitation the rights to use, copy, modify, merge, publish, distribute, sublicense, and / or sell
-// copies of the Software, and to permit persons to whom the Software is furnished to do so, subject to the
-// following conditions :
-//
-// The above copyright notice and this permission notice shall be included in all copies or substantial
-// portions of the Software.
-//
-// THE SOFTWARE IS PROVIDED "AS IS", WITHOUT WARRANTY OF ANY KIND, EXPRESS OR IMPLIED, INCLUDING BUT NOT
-// LIMITED TO THE WARRANTIES OF MERCHANTABILITY, FITNESS FOR A PARTICULAR PURPOSE AND NONINFRINGEMENT. IN NO
-// EVENT SHALL THE AUTHORS OR COPYRIGHT HOLDERS BE LIABLE FOR ANY CLAIM, DAMAGES OR OTHER LIABILITY, WHETHER
-// IN AN ACTION OF CONTRACT, TORT OR OTHERWISE, ARISING FROM, OUT OF OR IN CONNECTION WITH THE SOFTWARE OR
-// THE USE OR OTHER DEALINGS IN THE SOFTWARE.
-//
-//***********************************************************************************************************
-
-// This describes a video frame
-PROCESSINGNDILIB_DEPRECATED
-typedef struct NDIlib_video_frame_t {
-	// The resolution of this frame.
-	int xres, yres;
-
-	// What FourCC this is with. This can be two values.
-	NDIlib_FourCC_video_type_e FourCC;
-
-	// What is the frame rate of this frame.
-	// For instance NTSC is 30000,1001 = 30000/1001 = 29.97 fps
-	int frame_rate_N, frame_rate_D;
-
-	// What is the picture aspect ratio of this frame.
-	// For instance 16.0/9.0 = 1.778 is 16:9 video. If this is zero, then square pixels are assumed (xres/yres).
-	float picture_aspect_ratio;
-
-	// Is this a fielded frame, or is it progressive.
-	NDIlib_frame_format_type_e frame_format_type;
-
-	// The timecode of this frame in 100-nanosecond intervals.
-	int64_t timecode;
-
-	// The video data itself.
-	uint8_t* p_data;
-
-	// The inter-line stride of the video data, in bytes.
-	int line_stride_in_bytes;
-
-#if NDILIB_CPP_DEFAULT_CONSTRUCTORS
-	NDIlib_video_frame_t(
-		int xres_ = 0, int yres_ = 0,
-		NDIlib_FourCC_video_type_e FourCC_ = NDIlib_FourCC_type_UYVY,
-		int frame_rate_N_ = 30000, int frame_rate_D_ = 1001,
-		float picture_aspect_ratio_ = 0.0f,
-		NDIlib_frame_format_type_e frame_format_type_ = NDIlib_frame_format_type_progressive,
-		int64_t timecode_ = NDIlib_send_timecode_synthesize,
-		uint8_t* p_data_ = NULL, int line_stride_in_bytes_ = 0
-	);
-#endif // NDILIB_CPP_DEFAULT_CONSTRUCTORS
-} NDIlib_video_frame_t;
-
-// This describes an audio frame
-PROCESSINGNDILIB_DEPRECATED
-typedef struct NDIlib_audio_frame_t {
-	// The sample-rate of this buffer.
-	int sample_rate;
-
-	// The number of audio channels.
-	int no_channels;
-
-	// The number of audio samples per channel.
-	int no_samples;
-
-	// The timecode of this frame in 100-nanosecond intervals.
-	int64_t timecode;
-
-	// The audio data.
-	float* p_data;
-
-	// The inter channel stride of the audio channels, in bytes.
-	int channel_stride_in_bytes;
-
-#if NDILIB_CPP_DEFAULT_CONSTRUCTORS
-	NDIlib_audio_frame_t(
-		int sample_rate_ = 48000, int no_channels_ = 2, int no_samples_ = 0,
-		int64_t timecode_ = NDIlib_send_timecode_synthesize,
-		float* p_data_ = NULL, int channel_stride_in_bytes_ = 0
-	);
-#endif // NDILIB_CPP_DEFAULT_CONSTRUCTORS
-} NDIlib_audio_frame_t;
-
-// For legacy reasons I called this the wrong thing. For backwards compatibility.
-PROCESSINGNDILIB_API PROCESSINGNDILIB_DEPRECATED
-NDIlib_find_instance_t NDIlib_find_create2(const NDIlib_find_create_t* p_create_settings NDILIB_CPP_DEFAULT_VALUE(NULL));
-
-PROCESSINGNDILIB_API PROCESSINGNDILIB_DEPRECATED
-NDIlib_find_instance_t NDIlib_find_create(const NDIlib_find_create_t* p_create_settings NDILIB_CPP_DEFAULT_VALUE(NULL));
-
-// DEPRECATED. This function is basically exactly the following and was confusing to use.
-//    if ((!timeout_in_ms) || (NDIlib_find_wait_for_sources(timeout_in_ms)))
-//        return NDIlib_find_get_current_sources(p_instance, p_no_sources);
-//    return NULL;
-PROCESSINGNDILIB_API PROCESSINGNDILIB_DEPRECATED
-const NDIlib_source_t* NDIlib_find_get_sources(NDIlib_find_instance_t p_instance, uint32_t* p_no_sources, uint32_t timeout_in_ms);
-
-// The creation structure that is used when you are creating a receiver.
-PROCESSINGNDILIB_DEPRECATED
-typedef struct NDIlib_recv_create_t {
-	// The source that you wish to connect to.
-	NDIlib_source_t source_to_connect_to;
-
-	// Your preference of color space. See above.
-	NDIlib_recv_color_format_e color_format;
-
-	// The bandwidth setting that you wish to use for this video source. Bandwidth
-	// controlled by changing both the compression level and the resolution of the source.
-	// A good use for low bandwidth is working on WIFI connections.
-	NDIlib_recv_bandwidth_e bandwidth;
-
-	// When this flag is FALSE, all video that you receive will be progressive. For sources that provide
-	// fields, this is de-interlaced on the receiving side (because we cannot change what the up-stream
-	// source was actually rendering. This is provided as a convenience to down-stream sources that do not
-	// wish to understand fielded video. There is almost no performance impact of using this function.
-	bool allow_video_fields;
-
-#if NDILIB_CPP_DEFAULT_CONSTRUCTORS
-	NDIlib_recv_create_t(
-		const NDIlib_source_t source_to_connect_to_ = NDIlib_source_t(),
-		NDIlib_recv_color_format_e color_format_ = NDIlib_recv_color_format_UYVY_BGRA,
-		NDIlib_recv_bandwidth_e bandwidth_ = NDIlib_recv_bandwidth_highest,
-		bool allow_video_fields_ = true
-	);
-#endif // NDILIB_CPP_DEFAULT_CONSTRUCTORS
-} NDIlib_recv_create_t;
-
-// This function is deprecated, please use NDIlib_recv_create_v3 if you can. Using this function will
-// continue to work, and be supported for backwards compatibility. If the input parameter is NULL it will be
-// created with default settings and an automatically determined receiver name.
-PROCESSINGNDILIB_API PROCESSINGNDILIB_DEPRECATED
-NDIlib_recv_instance_t NDIlib_recv_create_v2(const NDIlib_recv_create_t* p_create_settings NDILIB_CPP_DEFAULT_VALUE(NULL));
-
-// For legacy reasons I called this the wrong thing. For backwards compatibility. If the input parameter is
-// NULL it will be created with default settings and an automatically determined receiver name.
-PROCESSINGNDILIB_API PROCESSINGNDILIB_DEPRECATED
-NDIlib_recv_instance_t NDIlib_recv_create2(const NDIlib_recv_create_t* p_create_settings NDILIB_CPP_DEFAULT_VALUE(NULL));
-
-// This function is deprecated, please use NDIlib_recv_create_v3 if you can. Using this function will
-// continue to work, and be supported for backwards compatibility. This version sets bandwidth to highest and
-// allow fields to true. If the input parameter is NULL it will be created with default settings and an
-// automatically determined receiver name.
-PROCESSINGNDILIB_API PROCESSINGNDILIB_DEPRECATED
-NDIlib_recv_instance_t NDIlib_recv_create(const NDIlib_recv_create_t* p_create_settings);
-
-// This will allow you to receive video, audio and metadata frames. Any of the buffers can be NULL, in which
-// case data of that type will not be captured in this call. This call can be called simultaneously on
-// separate threads, so it is entirely possible to receive audio, video, metadata all on separate threads.
-// This function will return NDIlib_frame_type_none if no data is received within the specified timeout and
-// NDIlib_frame_type_error if the connection is lost. Buffers captured with this must be freed with the
-// appropriate free function below.
-PROCESSINGNDILIB_API PROCESSINGNDILIB_DEPRECATED
-NDIlib_frame_type_e NDIlib_recv_capture(
-	NDIlib_recv_instance_t p_instance,   // The library instance.
-	NDIlib_video_frame_t* p_video_data,  // The video data received (can be NULL).
-	NDIlib_audio_frame_t* p_audio_data,  // The audio data received (can be NULL).
-	NDIlib_metadata_frame_t* p_metadata, // The metadata received (can be NULL).
-	uint32_t timeout_in_ms               // The amount of time in milliseconds to wait for data.
-);
-
-// Free the buffers returned by capture for video.
-PROCESSINGNDILIB_API PROCESSINGNDILIB_DEPRECATED
-void NDIlib_recv_free_video(NDIlib_recv_instance_t p_instance, const NDIlib_video_frame_t* p_video_data);
-
-// Free the buffers returned by capture for audio.
-PROCESSINGNDILIB_API PROCESSINGNDILIB_DEPRECATED
-void NDIlib_recv_free_audio(NDIlib_recv_instance_t p_instance, const NDIlib_audio_frame_t* p_audio_data);
-
-// This will add a video frame.
-PROCESSINGNDILIB_API PROCESSINGNDILIB_DEPRECATED
-void NDIlib_send_send_video(NDIlib_send_instance_t p_instance, const NDIlib_video_frame_t* p_video_data);
-
-// This will add a video frame and will return immediately, having scheduled the frame to be displayed. All
-// processing and sending of the video will occur asynchronously. The memory accessed by NDIlib_video_frame_t
-// cannot be freed or re-used by the caller until a synchronizing event has occurred. In general the API is
-// better able to take advantage of asynchronous processing than you might be able to by simple having a
-// separate thread to submit frames.
-//
-// This call is particularly beneficial when processing BGRA video since it allows any color conversion,
-// compression and network sending to all be done on separate threads from your main rendering thread.
-//
-// Synchronizing events are :
-// - a call to NDIlib_send_send_video
-// - a call to NDIlib_send_send_video_async with another frame to be sent
-// - a call to NDIlib_send_send_video with p_video_data=NULL
-// - a call to NDIlib_send_destroy
-PROCESSINGNDILIB_API PROCESSINGNDILIB_DEPRECATED
-void NDIlib_send_send_video_async(NDIlib_send_instance_t p_instance, const NDIlib_video_frame_t* p_video_data);
-
-// This will add an audio frame
-PROCESSINGNDILIB_API PROCESSINGNDILIB_DEPRECATED
-void NDIlib_send_send_audio(NDIlib_send_instance_t p_instance, const NDIlib_audio_frame_t* p_audio_data);
-
-// Convert an planar floating point audio buffer into a interleaved short audio buffer.
-// IMPORTANT : You must allocate the space for the samples in the destination to allow for your own memory management.
-PROCESSINGNDILIB_API PROCESSINGNDILIB_DEPRECATED
-void NDIlib_util_audio_to_interleaved_16s(const NDIlib_audio_frame_t* p_src, NDIlib_audio_frame_interleaved_16s_t* p_dst);
-
-// Convert an interleaved short audio buffer audio buffer into a planar floating point one.
-// IMPORTANT : You must allocate the space for the samples in the destination to allow for your own memory management.
-PROCESSINGNDILIB_API PROCESSINGNDILIB_DEPRECATED
-void NDIlib_util_audio_from_interleaved_16s(const NDIlib_audio_frame_interleaved_16s_t* p_src, NDIlib_audio_frame_t* p_dst);
-
-// Convert an planar floating point audio buffer into a interleaved floating point audio buffer.
-// IMPORTANT : You must allocate the space for the samples in the destination to allow for your own memory management.
-PROCESSINGNDILIB_API PROCESSINGNDILIB_DEPRECATED
-void NDIlib_util_audio_to_interleaved_32f(const NDIlib_audio_frame_t* p_src, NDIlib_audio_frame_interleaved_32f_t* p_dst);
-
-// Convert an interleaved floating point audio buffer into a planar floating point one.
-// IMPORTANT : You must allocate the space for the samples in the destination to allow for your own memory management.
-PROCESSINGNDILIB_API PROCESSINGNDILIB_DEPRECATED
-void NDIlib_util_audio_from_interleaved_32f(const NDIlib_audio_frame_interleaved_32f_t* p_src, NDIlib_audio_frame_t* p_dst);
-=======
-#pragma once
-
-// NOTE : The following MIT license applies to this file ONLY and not to the SDK as a whole. Please review
-// the SDK documentation for the description of the full license terms, which are also provided in the file
-// "NDI License Agreement.pdf" within the SDK or online at http://ndi.link/ndisdk_license. Your use of any
-// part of this SDK is acknowledgment that you agree to the SDK license terms. The full NDI SDK may be
-// downloaded at http://ndi.video/
-//
-//***********************************************************************************************************
-//
-// 
-//
-// Permission is hereby granted, free of charge, to any person obtaining a copy of this software and
-// associated documentation files(the "Software"), to deal in the Software without restriction, including
-// without limitation the rights to use, copy, modify, merge, publish, distribute, sublicense, and / or sell
-// copies of the Software, and to permit persons to whom the Software is furnished to do so, subject to the
-// following conditions :
-//
-// The above copyright notice and this permission notice shall be included in all copies or substantial
-// portions of the Software.
-//
-// THE SOFTWARE IS PROVIDED "AS IS", WITHOUT WARRANTY OF ANY KIND, EXPRESS OR IMPLIED, INCLUDING BUT NOT
-// LIMITED TO THE WARRANTIES OF MERCHANTABILITY, FITNESS FOR A PARTICULAR PURPOSE AND NONINFRINGEMENT. IN NO
-// EVENT SHALL THE AUTHORS OR COPYRIGHT HOLDERS BE LIABLE FOR ANY CLAIM, DAMAGES OR OTHER LIABILITY, WHETHER
-// IN AN ACTION OF CONTRACT, TORT OR OTHERWISE, ARISING FROM, OUT OF OR IN CONNECTION WITH THE SOFTWARE OR
-// THE USE OR OTHER DEALINGS IN THE SOFTWARE.
-//
-//***********************************************************************************************************
-
-// This describes a video frame
-PROCESSINGNDILIB_DEPRECATED
-typedef struct NDIlib_video_frame_t {
-	// The resolution of this frame.
-	int xres, yres;
-
-	// What FourCC this is with. This can be two values.
-	NDIlib_FourCC_video_type_e FourCC;
-
-	// What is the frame rate of this frame.
-	// For instance NTSC is 30000,1001 = 30000/1001 = 29.97 fps
-	int frame_rate_N, frame_rate_D;
-
-	// What is the picture aspect ratio of this frame.
-	// For instance 16.0/9.0 = 1.778 is 16:9 video. If this is zero, then square pixels are assumed (xres/yres).
-	float picture_aspect_ratio;
-
-	// Is this a fielded frame, or is it progressive.
-	NDIlib_frame_format_type_e frame_format_type;
-
-	// The timecode of this frame in 100-nanosecond intervals.
-	int64_t timecode;
-
-	// The video data itself.
-	uint8_t* p_data;
-
-	// The inter-line stride of the video data, in bytes.
-	int line_stride_in_bytes;
-
-#if NDILIB_CPP_DEFAULT_CONSTRUCTORS
-	NDIlib_video_frame_t(
-		int xres_ = 0, int yres_ = 0,
-		NDIlib_FourCC_video_type_e FourCC_ = NDIlib_FourCC_type_UYVY,
-		int frame_rate_N_ = 30000, int frame_rate_D_ = 1001,
-		float picture_aspect_ratio_ = 0.0f,
-		NDIlib_frame_format_type_e frame_format_type_ = NDIlib_frame_format_type_progressive,
-		int64_t timecode_ = NDIlib_send_timecode_synthesize,
-		uint8_t* p_data_ = NULL, int line_stride_in_bytes_ = 0
-	);
-#endif // NDILIB_CPP_DEFAULT_CONSTRUCTORS
-} NDIlib_video_frame_t;
-
-// This describes an audio frame
-PROCESSINGNDILIB_DEPRECATED
-typedef struct NDIlib_audio_frame_t {
-	// The sample-rate of this buffer.
-	int sample_rate;
-
-	// The number of audio channels.
-	int no_channels;
-
-	// The number of audio samples per channel.
-	int no_samples;
-
-	// The timecode of this frame in 100-nanosecond intervals.
-	int64_t timecode;
-
-	// The audio data.
-	float* p_data;
-
-	// The inter channel stride of the audio channels, in bytes.
-	int channel_stride_in_bytes;
-
-#if NDILIB_CPP_DEFAULT_CONSTRUCTORS
-	NDIlib_audio_frame_t(
-		int sample_rate_ = 48000, int no_channels_ = 2, int no_samples_ = 0,
-		int64_t timecode_ = NDIlib_send_timecode_synthesize,
-		float* p_data_ = NULL, int channel_stride_in_bytes_ = 0
-	);
-#endif // NDILIB_CPP_DEFAULT_CONSTRUCTORS
-} NDIlib_audio_frame_t;
-
-// For legacy reasons I called this the wrong thing. For backwards compatibility.
-PROCESSINGNDILIB_API PROCESSINGNDILIB_DEPRECATED
-NDIlib_find_instance_t NDIlib_find_create2(const NDIlib_find_create_t* p_create_settings NDILIB_CPP_DEFAULT_VALUE(NULL));
-
-PROCESSINGNDILIB_API PROCESSINGNDILIB_DEPRECATED
-NDIlib_find_instance_t NDIlib_find_create(const NDIlib_find_create_t* p_create_settings NDILIB_CPP_DEFAULT_VALUE(NULL));
-
-// DEPRECATED. This function is basically exactly the following and was confusing to use.
-//    if ((!timeout_in_ms) || (NDIlib_find_wait_for_sources(timeout_in_ms)))
-//        return NDIlib_find_get_current_sources(p_instance, p_no_sources);
-//    return NULL;
-PROCESSINGNDILIB_API PROCESSINGNDILIB_DEPRECATED
-const NDIlib_source_t* NDIlib_find_get_sources(NDIlib_find_instance_t p_instance, uint32_t* p_no_sources, uint32_t timeout_in_ms);
-
-// The creation structure that is used when you are creating a receiver.
-PROCESSINGNDILIB_DEPRECATED
-typedef struct NDIlib_recv_create_t {
-	// The source that you wish to connect to.
-	NDIlib_source_t source_to_connect_to;
-
-	// Your preference of color space. See above.
-	NDIlib_recv_color_format_e color_format;
-
-	// The bandwidth setting that you wish to use for this video source. Bandwidth
-	// controlled by changing both the compression level and the resolution of the source.
-	// A good use for low bandwidth is working on WIFI connections.
-	NDIlib_recv_bandwidth_e bandwidth;
-
-	// When this flag is FALSE, all video that you receive will be progressive. For sources that provide
-	// fields, this is de-interlaced on the receiving side (because we cannot change what the up-stream
-	// source was actually rendering. This is provided as a convenience to down-stream sources that do not
-	// wish to understand fielded video. There is almost no performance impact of using this function.
-	bool allow_video_fields;
-
-#if NDILIB_CPP_DEFAULT_CONSTRUCTORS
-	NDIlib_recv_create_t(
-		const NDIlib_source_t source_to_connect_to_ = NDIlib_source_t(),
-		NDIlib_recv_color_format_e color_format_ = NDIlib_recv_color_format_UYVY_BGRA,
-		NDIlib_recv_bandwidth_e bandwidth_ = NDIlib_recv_bandwidth_highest,
-		bool allow_video_fields_ = true
-	);
-#endif // NDILIB_CPP_DEFAULT_CONSTRUCTORS
-} NDIlib_recv_create_t;
-
-// This function is deprecated, please use NDIlib_recv_create_v3 if you can. Using this function will
-// continue to work, and be supported for backwards compatibility. If the input parameter is NULL it will be
-// created with default settings and an automatically determined receiver name.
-PROCESSINGNDILIB_API PROCESSINGNDILIB_DEPRECATED
-NDIlib_recv_instance_t NDIlib_recv_create_v2(const NDIlib_recv_create_t* p_create_settings NDILIB_CPP_DEFAULT_VALUE(NULL));
-
-// For legacy reasons I called this the wrong thing. For backwards compatibility. If the input parameter is
-// NULL it will be created with default settings and an automatically determined receiver name.
-PROCESSINGNDILIB_API PROCESSINGNDILIB_DEPRECATED
-NDIlib_recv_instance_t NDIlib_recv_create2(const NDIlib_recv_create_t* p_create_settings NDILIB_CPP_DEFAULT_VALUE(NULL));
-
-// This function is deprecated, please use NDIlib_recv_create_v3 if you can. Using this function will
-// continue to work, and be supported for backwards compatibility. This version sets bandwidth to highest and
-// allow fields to true. If the input parameter is NULL it will be created with default settings and an
-// automatically determined receiver name.
-PROCESSINGNDILIB_API PROCESSINGNDILIB_DEPRECATED
-NDIlib_recv_instance_t NDIlib_recv_create(const NDIlib_recv_create_t* p_create_settings);
-
-// This will allow you to receive video, audio and metadata frames. Any of the buffers can be NULL, in which
-// case data of that type will not be captured in this call. This call can be called simultaneously on
-// separate threads, so it is entirely possible to receive audio, video, metadata all on separate threads.
-// This function will return NDIlib_frame_type_none if no data is received within the specified timeout and
-// NDIlib_frame_type_error if the connection is lost. Buffers captured with this must be freed with the
-// appropriate free function below.
-PROCESSINGNDILIB_API PROCESSINGNDILIB_DEPRECATED
-NDIlib_frame_type_e NDIlib_recv_capture(
-	NDIlib_recv_instance_t p_instance,   // The library instance.
-	NDIlib_video_frame_t* p_video_data,  // The video data received (can be NULL).
-	NDIlib_audio_frame_t* p_audio_data,  // The audio data received (can be NULL).
-	NDIlib_metadata_frame_t* p_metadata, // The metadata received (can be NULL).
-	uint32_t timeout_in_ms               // The amount of time in milliseconds to wait for data.
-);
-
-// Free the buffers returned by capture for video.
-PROCESSINGNDILIB_API PROCESSINGNDILIB_DEPRECATED
-void NDIlib_recv_free_video(NDIlib_recv_instance_t p_instance, const NDIlib_video_frame_t* p_video_data);
-
-// Free the buffers returned by capture for audio.
-PROCESSINGNDILIB_API PROCESSINGNDILIB_DEPRECATED
-void NDIlib_recv_free_audio(NDIlib_recv_instance_t p_instance, const NDIlib_audio_frame_t* p_audio_data);
-
-// This will add a video frame.
-PROCESSINGNDILIB_API PROCESSINGNDILIB_DEPRECATED
-void NDIlib_send_send_video(NDIlib_send_instance_t p_instance, const NDIlib_video_frame_t* p_video_data);
-
-// This will add a video frame and will return immediately, having scheduled the frame to be displayed. All
-// processing and sending of the video will occur asynchronously. The memory accessed by NDIlib_video_frame_t
-// cannot be freed or re-used by the caller until a synchronizing event has occurred. In general the API is
-// better able to take advantage of asynchronous processing than you might be able to by simple having a
-// separate thread to submit frames.
-//
-// This call is particularly beneficial when processing BGRA video since it allows any color conversion,
-// compression and network sending to all be done on separate threads from your main rendering thread.
-//
-// Synchronizing events are :
-// - a call to NDIlib_send_send_video
-// - a call to NDIlib_send_send_video_async with another frame to be sent
-// - a call to NDIlib_send_send_video with p_video_data=NULL
-// - a call to NDIlib_send_destroy
-PROCESSINGNDILIB_API PROCESSINGNDILIB_DEPRECATED
-void NDIlib_send_send_video_async(NDIlib_send_instance_t p_instance, const NDIlib_video_frame_t* p_video_data);
-
-// This will add an audio frame
-PROCESSINGNDILIB_API PROCESSINGNDILIB_DEPRECATED
-void NDIlib_send_send_audio(NDIlib_send_instance_t p_instance, const NDIlib_audio_frame_t* p_audio_data);
-
-// Convert an planar floating point audio buffer into a interleaved short audio buffer.
-// IMPORTANT : You must allocate the space for the samples in the destination to allow for your own memory management.
-PROCESSINGNDILIB_API PROCESSINGNDILIB_DEPRECATED
-void NDIlib_util_audio_to_interleaved_16s(const NDIlib_audio_frame_t* p_src, NDIlib_audio_frame_interleaved_16s_t* p_dst);
-
-// Convert an interleaved short audio buffer audio buffer into a planar floating point one.
-// IMPORTANT : You must allocate the space for the samples in the destination to allow for your own memory management.
-PROCESSINGNDILIB_API PROCESSINGNDILIB_DEPRECATED
-void NDIlib_util_audio_from_interleaved_16s(const NDIlib_audio_frame_interleaved_16s_t* p_src, NDIlib_audio_frame_t* p_dst);
-
-// Convert an planar floating point audio buffer into a interleaved floating point audio buffer.
-// IMPORTANT : You must allocate the space for the samples in the destination to allow for your own memory management.
-PROCESSINGNDILIB_API PROCESSINGNDILIB_DEPRECATED
-void NDIlib_util_audio_to_interleaved_32f(const NDIlib_audio_frame_t* p_src, NDIlib_audio_frame_interleaved_32f_t* p_dst);
-
-// Convert an interleaved floating point audio buffer into a planar floating point one.
-// IMPORTANT : You must allocate the space for the samples in the destination to allow for your own memory management.
-PROCESSINGNDILIB_API PROCESSINGNDILIB_DEPRECATED
-void NDIlib_util_audio_from_interleaved_32f(const NDIlib_audio_frame_interleaved_32f_t* p_src, NDIlib_audio_frame_t* p_dst);
->>>>>>> 20a78f65
+#pragma once
+
+// NOTE : The following MIT license applies to this file ONLY and not to the SDK as a whole. Please review
+// the SDK documentation for the description of the full license terms, which are also provided in the file
+// "NDI License Agreement.pdf" within the SDK or online at http://ndi.link/ndisdk_license. Your use of any
+// part of this SDK is acknowledgment that you agree to the SDK license terms. The full NDI SDK may be
+// downloaded at http://ndi.video/
+//
+//***********************************************************************************************************
+//
+// 
+//
+// Permission is hereby granted, free of charge, to any person obtaining a copy of this software and
+// associated documentation files(the "Software"), to deal in the Software without restriction, including
+// without limitation the rights to use, copy, modify, merge, publish, distribute, sublicense, and / or sell
+// copies of the Software, and to permit persons to whom the Software is furnished to do so, subject to the
+// following conditions :
+//
+// The above copyright notice and this permission notice shall be included in all copies or substantial
+// portions of the Software.
+//
+// THE SOFTWARE IS PROVIDED "AS IS", WITHOUT WARRANTY OF ANY KIND, EXPRESS OR IMPLIED, INCLUDING BUT NOT
+// LIMITED TO THE WARRANTIES OF MERCHANTABILITY, FITNESS FOR A PARTICULAR PURPOSE AND NONINFRINGEMENT. IN NO
+// EVENT SHALL THE AUTHORS OR COPYRIGHT HOLDERS BE LIABLE FOR ANY CLAIM, DAMAGES OR OTHER LIABILITY, WHETHER
+// IN AN ACTION OF CONTRACT, TORT OR OTHERWISE, ARISING FROM, OUT OF OR IN CONNECTION WITH THE SOFTWARE OR
+// THE USE OR OTHER DEALINGS IN THE SOFTWARE.
+//
+//***********************************************************************************************************
+
+// This describes a video frame
+PROCESSINGNDILIB_DEPRECATED
+typedef struct NDIlib_video_frame_t {
+	// The resolution of this frame.
+	int xres, yres;
+
+	// What FourCC this is with. This can be two values.
+	NDIlib_FourCC_video_type_e FourCC;
+
+	// What is the frame rate of this frame.
+	// For instance NTSC is 30000,1001 = 30000/1001 = 29.97 fps
+	int frame_rate_N, frame_rate_D;
+
+	// What is the picture aspect ratio of this frame.
+	// For instance 16.0/9.0 = 1.778 is 16:9 video. If this is zero, then square pixels are assumed (xres/yres).
+	float picture_aspect_ratio;
+
+	// Is this a fielded frame, or is it progressive.
+	NDIlib_frame_format_type_e frame_format_type;
+
+	// The timecode of this frame in 100-nanosecond intervals.
+	int64_t timecode;
+
+	// The video data itself.
+	uint8_t* p_data;
+
+	// The inter-line stride of the video data, in bytes.
+	int line_stride_in_bytes;
+
+#if NDILIB_CPP_DEFAULT_CONSTRUCTORS
+	NDIlib_video_frame_t(
+		int xres_ = 0, int yres_ = 0,
+		NDIlib_FourCC_video_type_e FourCC_ = NDIlib_FourCC_type_UYVY,
+		int frame_rate_N_ = 30000, int frame_rate_D_ = 1001,
+		float picture_aspect_ratio_ = 0.0f,
+		NDIlib_frame_format_type_e frame_format_type_ = NDIlib_frame_format_type_progressive,
+		int64_t timecode_ = NDIlib_send_timecode_synthesize,
+		uint8_t* p_data_ = NULL, int line_stride_in_bytes_ = 0
+	);
+#endif // NDILIB_CPP_DEFAULT_CONSTRUCTORS
+} NDIlib_video_frame_t;
+
+// This describes an audio frame
+PROCESSINGNDILIB_DEPRECATED
+typedef struct NDIlib_audio_frame_t {
+	// The sample-rate of this buffer.
+	int sample_rate;
+
+	// The number of audio channels.
+	int no_channels;
+
+	// The number of audio samples per channel.
+	int no_samples;
+
+	// The timecode of this frame in 100-nanosecond intervals.
+	int64_t timecode;
+
+	// The audio data.
+	float* p_data;
+
+	// The inter channel stride of the audio channels, in bytes.
+	int channel_stride_in_bytes;
+
+#if NDILIB_CPP_DEFAULT_CONSTRUCTORS
+	NDIlib_audio_frame_t(
+		int sample_rate_ = 48000, int no_channels_ = 2, int no_samples_ = 0,
+		int64_t timecode_ = NDIlib_send_timecode_synthesize,
+		float* p_data_ = NULL, int channel_stride_in_bytes_ = 0
+	);
+#endif // NDILIB_CPP_DEFAULT_CONSTRUCTORS
+} NDIlib_audio_frame_t;
+
+// For legacy reasons I called this the wrong thing. For backwards compatibility.
+PROCESSINGNDILIB_API PROCESSINGNDILIB_DEPRECATED
+NDIlib_find_instance_t NDIlib_find_create2(const NDIlib_find_create_t* p_create_settings NDILIB_CPP_DEFAULT_VALUE(NULL));
+
+PROCESSINGNDILIB_API PROCESSINGNDILIB_DEPRECATED
+NDIlib_find_instance_t NDIlib_find_create(const NDIlib_find_create_t* p_create_settings NDILIB_CPP_DEFAULT_VALUE(NULL));
+
+// DEPRECATED. This function is basically exactly the following and was confusing to use.
+//    if ((!timeout_in_ms) || (NDIlib_find_wait_for_sources(timeout_in_ms)))
+//        return NDIlib_find_get_current_sources(p_instance, p_no_sources);
+//    return NULL;
+PROCESSINGNDILIB_API PROCESSINGNDILIB_DEPRECATED
+const NDIlib_source_t* NDIlib_find_get_sources(NDIlib_find_instance_t p_instance, uint32_t* p_no_sources, uint32_t timeout_in_ms);
+
+// The creation structure that is used when you are creating a receiver.
+PROCESSINGNDILIB_DEPRECATED
+typedef struct NDIlib_recv_create_t {
+	// The source that you wish to connect to.
+	NDIlib_source_t source_to_connect_to;
+
+	// Your preference of color space. See above.
+	NDIlib_recv_color_format_e color_format;
+
+	// The bandwidth setting that you wish to use for this video source. Bandwidth
+	// controlled by changing both the compression level and the resolution of the source.
+	// A good use for low bandwidth is working on WIFI connections.
+	NDIlib_recv_bandwidth_e bandwidth;
+
+	// When this flag is FALSE, all video that you receive will be progressive. For sources that provide
+	// fields, this is de-interlaced on the receiving side (because we cannot change what the up-stream
+	// source was actually rendering. This is provided as a convenience to down-stream sources that do not
+	// wish to understand fielded video. There is almost no performance impact of using this function.
+	bool allow_video_fields;
+
+#if NDILIB_CPP_DEFAULT_CONSTRUCTORS
+	NDIlib_recv_create_t(
+		const NDIlib_source_t source_to_connect_to_ = NDIlib_source_t(),
+		NDIlib_recv_color_format_e color_format_ = NDIlib_recv_color_format_UYVY_BGRA,
+		NDIlib_recv_bandwidth_e bandwidth_ = NDIlib_recv_bandwidth_highest,
+		bool allow_video_fields_ = true
+	);
+#endif // NDILIB_CPP_DEFAULT_CONSTRUCTORS
+} NDIlib_recv_create_t;
+
+// This function is deprecated, please use NDIlib_recv_create_v3 if you can. Using this function will
+// continue to work, and be supported for backwards compatibility. If the input parameter is NULL it will be
+// created with default settings and an automatically determined receiver name.
+PROCESSINGNDILIB_API PROCESSINGNDILIB_DEPRECATED
+NDIlib_recv_instance_t NDIlib_recv_create_v2(const NDIlib_recv_create_t* p_create_settings NDILIB_CPP_DEFAULT_VALUE(NULL));
+
+// For legacy reasons I called this the wrong thing. For backwards compatibility. If the input parameter is
+// NULL it will be created with default settings and an automatically determined receiver name.
+PROCESSINGNDILIB_API PROCESSINGNDILIB_DEPRECATED
+NDIlib_recv_instance_t NDIlib_recv_create2(const NDIlib_recv_create_t* p_create_settings NDILIB_CPP_DEFAULT_VALUE(NULL));
+
+// This function is deprecated, please use NDIlib_recv_create_v3 if you can. Using this function will
+// continue to work, and be supported for backwards compatibility. This version sets bandwidth to highest and
+// allow fields to true. If the input parameter is NULL it will be created with default settings and an
+// automatically determined receiver name.
+PROCESSINGNDILIB_API PROCESSINGNDILIB_DEPRECATED
+NDIlib_recv_instance_t NDIlib_recv_create(const NDIlib_recv_create_t* p_create_settings);
+
+// This will allow you to receive video, audio and metadata frames. Any of the buffers can be NULL, in which
+// case data of that type will not be captured in this call. This call can be called simultaneously on
+// separate threads, so it is entirely possible to receive audio, video, metadata all on separate threads.
+// This function will return NDIlib_frame_type_none if no data is received within the specified timeout and
+// NDIlib_frame_type_error if the connection is lost. Buffers captured with this must be freed with the
+// appropriate free function below.
+PROCESSINGNDILIB_API PROCESSINGNDILIB_DEPRECATED
+NDIlib_frame_type_e NDIlib_recv_capture(
+	NDIlib_recv_instance_t p_instance,   // The library instance.
+	NDIlib_video_frame_t* p_video_data,  // The video data received (can be NULL).
+	NDIlib_audio_frame_t* p_audio_data,  // The audio data received (can be NULL).
+	NDIlib_metadata_frame_t* p_metadata, // The metadata received (can be NULL).
+	uint32_t timeout_in_ms               // The amount of time in milliseconds to wait for data.
+);
+
+// Free the buffers returned by capture for video.
+PROCESSINGNDILIB_API PROCESSINGNDILIB_DEPRECATED
+void NDIlib_recv_free_video(NDIlib_recv_instance_t p_instance, const NDIlib_video_frame_t* p_video_data);
+
+// Free the buffers returned by capture for audio.
+PROCESSINGNDILIB_API PROCESSINGNDILIB_DEPRECATED
+void NDIlib_recv_free_audio(NDIlib_recv_instance_t p_instance, const NDIlib_audio_frame_t* p_audio_data);
+
+// This will add a video frame.
+PROCESSINGNDILIB_API PROCESSINGNDILIB_DEPRECATED
+void NDIlib_send_send_video(NDIlib_send_instance_t p_instance, const NDIlib_video_frame_t* p_video_data);
+
+// This will add a video frame and will return immediately, having scheduled the frame to be displayed. All
+// processing and sending of the video will occur asynchronously. The memory accessed by NDIlib_video_frame_t
+// cannot be freed or re-used by the caller until a synchronizing event has occurred. In general the API is
+// better able to take advantage of asynchronous processing than you might be able to by simple having a
+// separate thread to submit frames.
+//
+// This call is particularly beneficial when processing BGRA video since it allows any color conversion,
+// compression and network sending to all be done on separate threads from your main rendering thread.
+//
+// Synchronizing events are :
+// - a call to NDIlib_send_send_video
+// - a call to NDIlib_send_send_video_async with another frame to be sent
+// - a call to NDIlib_send_send_video with p_video_data=NULL
+// - a call to NDIlib_send_destroy
+PROCESSINGNDILIB_API PROCESSINGNDILIB_DEPRECATED
+void NDIlib_send_send_video_async(NDIlib_send_instance_t p_instance, const NDIlib_video_frame_t* p_video_data);
+
+// This will add an audio frame
+PROCESSINGNDILIB_API PROCESSINGNDILIB_DEPRECATED
+void NDIlib_send_send_audio(NDIlib_send_instance_t p_instance, const NDIlib_audio_frame_t* p_audio_data);
+
+// Convert an planar floating point audio buffer into a interleaved short audio buffer.
+// IMPORTANT : You must allocate the space for the samples in the destination to allow for your own memory management.
+PROCESSINGNDILIB_API PROCESSINGNDILIB_DEPRECATED
+void NDIlib_util_audio_to_interleaved_16s(const NDIlib_audio_frame_t* p_src, NDIlib_audio_frame_interleaved_16s_t* p_dst);
+
+// Convert an interleaved short audio buffer audio buffer into a planar floating point one.
+// IMPORTANT : You must allocate the space for the samples in the destination to allow for your own memory management.
+PROCESSINGNDILIB_API PROCESSINGNDILIB_DEPRECATED
+void NDIlib_util_audio_from_interleaved_16s(const NDIlib_audio_frame_interleaved_16s_t* p_src, NDIlib_audio_frame_t* p_dst);
+
+// Convert an planar floating point audio buffer into a interleaved floating point audio buffer.
+// IMPORTANT : You must allocate the space for the samples in the destination to allow for your own memory management.
+PROCESSINGNDILIB_API PROCESSINGNDILIB_DEPRECATED
+void NDIlib_util_audio_to_interleaved_32f(const NDIlib_audio_frame_t* p_src, NDIlib_audio_frame_interleaved_32f_t* p_dst);
+
+// Convert an interleaved floating point audio buffer into a planar floating point one.
+// IMPORTANT : You must allocate the space for the samples in the destination to allow for your own memory management.
+PROCESSINGNDILIB_API PROCESSINGNDILIB_DEPRECATED
+void NDIlib_util_audio_from_interleaved_32f(const NDIlib_audio_frame_interleaved_32f_t* p_src, NDIlib_audio_frame_t* p_dst);