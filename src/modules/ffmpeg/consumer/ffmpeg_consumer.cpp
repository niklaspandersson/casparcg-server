--- conflicted
+++ resolved
@@ -173,16 +173,10 @@
                                  boost::rational<int>(format_desc.width, format_desc.height);
 
                 auto args = (boost::format("video_size=%dx%d:pix_fmt=%d:time_base=%d/%d:sar=%d/%d:frame_rate=%d/%d") %
-<<<<<<< HEAD
                              format_desc.width % format_desc.height % AV_PIX_FMT_BGRA % format_desc.duration %
-                             format_desc.time_scale % sar.numerator() % sar.denominator() %
-                             format_desc.framerate.numerator() % format_desc.framerate.denominator())
-=======
-                             format_desc.width % format_desc.height % AV_PIX_FMT_YUVA422P % format_desc.duration %
                              (format_desc.time_scale * format_desc.field_count) % sar.numerator() % sar.denominator() %
                              (format_desc.framerate.numerator() * format_desc.field_count) %
                              format_desc.framerate.denominator())
->>>>>>> 0d89a51d
                                 .str();
                 auto name = (boost::format("in_%d") % 0).str();
 
