/*
 * Copyright (c) 2011 Sveriges Television AB <info@casparcg.com>
 *
 * This file is part of CasparCG (www.casparcg.com).
 *
 * CasparCG is free software: you can redistribute it and/or modify
 * it under the terms of the GNU General Public License as published by
 * the Free Software Foundation, either version 3 of the License, or
 * (at your option) any later version.
 *
 * CasparCG is distributed in the hope that it will be useful,
 * but WITHOUT ANY WARRANTY; without even the implied warranty of
 * MERCHANTABILITY or FITNESS FOR A PARTICULAR PURPOSE.  See the
 * GNU General Public License for more details.
 *
 * You should have received a copy of the GNU General Public License
 * along with CasparCG. If not, see <http://www.gnu.org/licenses/>.
 *
 * Author: Robert Nagy, ronag89@gmail.com
 */

#include "ffmpeg_consumer.h"

#include "../util/av_assert.h"
#include "../util/av_util.h"

#include <common/bit_depth.h>
#include <common/diagnostics/graph.h>
#include <common/env.h>
#include <common/executor.h>
#include <common/future.h>
#include <common/memory.h>
#include <common/scope_exit.h>
#include <common/timer.h>

#include <core/frame/frame.h>
#include <core/video_format.h>

#include <boost/algorithm/string.hpp>
#include <boost/filesystem.hpp>
#include <boost/format.hpp>
#include <boost/property_tree/ptree.hpp>
#include <boost/regex.hpp>

#pragma warning(push)
#pragma warning(disable : 4244)
#pragma warning(disable : 4245)
#include <boost/crc.hpp>
#pragma warning(pop)

#ifdef _MSC_VER
#pragma warning(push)
#pragma warning(disable : 4244)
#endif
extern "C" {
#include <libavcodec/avcodec.h>
#include <libavfilter/avfilter.h>
#include <libavfilter/buffersink.h>
#include <libavfilter/buffersrc.h>
#include <libavformat/avformat.h>
#include <libavutil/channel_layout.h>
#include <libavutil/opt.h>
#include <libavutil/pixfmt.h>
#include <libavutil/samplefmt.h>
#include <libavutil/channel_layout.h>
}
#ifdef _MSC_VER
#pragma warning(pop)
#endif

#include <tbb/concurrent_queue.h>
#include <tbb/parallel_invoke.h>

#include <memory>
#include <thread>

namespace caspar { namespace ffmpeg {

// TODO multiple output streams
// TODO multiple output files
// TODO run video filter, video encoder, audio filter, audio encoder in separate threads.
// TODO realtime with smaller buffer?

struct Stream
{
    std::shared_ptr<AVFilterGraph> graph  = nullptr;
    AVFilterContext*               sink   = nullptr;
    AVFilterContext*               source = nullptr;

    std::shared_ptr<AVCodecContext> enc = nullptr;
    AVStream*                       st  = nullptr;

    Stream(AVFormatContext*                    oc,
           std::string                         suffix,
           AVCodecID                           codec_id,
           const core::video_format_desc&      format_desc,
           bool                                realtime,
           common::bit_depth                   depth,
           std::map<std::string, std::string>& options)
    {
        std::map<std::string, std::string> stream_options;

        {
            auto tmp = std::move(options);
            for (auto& p : tmp) {
                if (boost::algorithm::ends_with(p.first, suffix)) {
                    const auto key = p.first.substr(0, p.first.size() - suffix.size());
                    stream_options.emplace(key, std::move(p.second));
                } else {
                    options.insert(std::move(p));
                }
            }
        }

        std::string filter_spec = "";
        {
            const auto it = stream_options.find("filter");
            if (it != stream_options.end()) {
                filter_spec = std::move(it->second);
                stream_options.erase(it);
            }
        }

        auto codec = avcodec_find_encoder(codec_id);
        {
            const auto it = stream_options.find("codec");
            if (it != stream_options.end()) {
                codec = avcodec_find_encoder_by_name(it->second.c_str());
                stream_options.erase(it);
            }
        }

        if (!codec) {
            FF_RET(AVERROR(EINVAL), "avcodec_find_encoder");
        }

        AVFilterInOut* outputs = nullptr;
        AVFilterInOut* inputs  = nullptr;

        CASPAR_SCOPE_EXIT
        {
            avfilter_inout_free(&inputs);
            avfilter_inout_free(&outputs);
        };

        graph = std::shared_ptr<AVFilterGraph>(avfilter_graph_alloc(),
                                               [](AVFilterGraph* ptr) { avfilter_graph_free(&ptr); });

        if (!graph) {
            FF_RET(AVERROR(ENOMEM), "avfilter_graph_alloc");
        }

        if (codec->type == AVMEDIA_TYPE_VIDEO) {
            if (filter_spec.empty()) {
                filter_spec = "null";
            }
        } else {
            if (filter_spec.empty()) {
                filter_spec = "anull";
            }
        }

        FF(avfilter_graph_parse2(graph.get(), filter_spec.c_str(), &inputs, &outputs));

        {
            auto cur = inputs;

            if (!cur || cur->next) {
                CASPAR_THROW_EXCEPTION(ffmpeg_error_t() << boost::errinfo_errno(EINVAL)
                                                        << msg_info_t("invalid filter graph input count"));
            }

            if (codec->type == AVMEDIA_TYPE_VIDEO) {
                const auto sar = boost::rational<int>(format_desc.square_width, format_desc.square_height) /
                                 boost::rational<int>(format_desc.width, format_desc.height);

                const auto pix_fmt = (depth == common::bit_depth::bit8) ? AV_PIX_FMT_YUVA422P : AV_PIX_FMT_YUVA422P10;

                auto args = (boost::format("video_size=%dx%d:pix_fmt=%d:time_base=%d/%d:sar=%d/%d:frame_rate=%d/%d") %
<<<<<<< HEAD
                             format_desc.width % format_desc.height % AV_PIX_FMT_BGRA % format_desc.duration %
=======
                             format_desc.width % format_desc.height % pix_fmt % format_desc.duration %
>>>>>>> 6a7c3c5c
                             (format_desc.time_scale * format_desc.field_count) % sar.numerator() % sar.denominator() %
                             (format_desc.framerate.numerator() * format_desc.field_count) %
                             format_desc.framerate.denominator())
                                .str();
                auto name = (boost::format("in_%d") % 0).str();

                FF(avfilter_graph_create_filter(
                    &source, avfilter_get_by_name("buffer"), name.c_str(), args.c_str(), nullptr, graph.get()));
                FF(avfilter_link(source, 0, cur->filter_ctx, cur->pad_idx));
            } else if (codec->type == AVMEDIA_TYPE_AUDIO) {
                auto args = (boost::format("time_base=%d/%d:sample_rate=%d:sample_fmt=%s:channel_layout=%#x") % 1 %
                             format_desc.audio_sample_rate % format_desc.audio_sample_rate % AV_SAMPLE_FMT_S32 %
                             av_get_default_channel_layout(format_desc.audio_channels))
                                .str();
                auto name = (boost::format("in_%d") % 0).str();

                FF(avfilter_graph_create_filter(
                    &source, avfilter_get_by_name("abuffer"), name.c_str(), args.c_str(), nullptr, graph.get()));
                FF(avfilter_link(source, 0, cur->filter_ctx, cur->pad_idx));
            } else {
                CASPAR_THROW_EXCEPTION(ffmpeg_error_t() << boost::errinfo_errno(EINVAL)
                                                        << msg_info_t("invalid filter input media type"));
            }
        }

        if (codec->type == AVMEDIA_TYPE_VIDEO) {
            FF(avfilter_graph_create_filter(
                &sink, avfilter_get_by_name("buffersink"), "out", nullptr, nullptr, graph.get()));

#ifdef _MSC_VER
#pragma warning(push)
#pragma warning(disable : 4245)
#endif
            // TODO codec->profiles
            // TODO FF(av_opt_set_int_list(sink, "framerates", codec->supported_framerates, { 0, 0 },
            // AV_OPT_SEARCH_CHILDREN));
            FF(av_opt_set_int_list(sink, "pix_fmts", codec->pix_fmts, -1, AV_OPT_SEARCH_CHILDREN));
#ifdef _MSC_VER
#pragma warning(pop)
#endif
        } else if (codec->type == AVMEDIA_TYPE_AUDIO) {
            FF(avfilter_graph_create_filter(
                &sink, avfilter_get_by_name("abuffersink"), "out", nullptr, nullptr, graph.get()));
#ifdef _MSC_VER
#pragma warning(push)
#pragma warning(disable : 4245)
#endif
            // TODO codec->profiles
            FF(av_opt_set_int_list(sink, "sample_fmts", codec->sample_fmts, -1, AV_OPT_SEARCH_CHILDREN));
            FF(av_opt_set_int_list(sink, "channel_layouts", codec->channel_layouts, 0, AV_OPT_SEARCH_CHILDREN));
            FF(av_opt_set_int_list(sink, "sample_rates", codec->supported_samplerates, 0, AV_OPT_SEARCH_CHILDREN));
#ifdef _MSC_VER
#pragma warning(pop)
#endif
        } else {
            CASPAR_THROW_EXCEPTION(ffmpeg_error_t()
                                   << boost::errinfo_errno(EINVAL) << msg_info_t("invalid output media type"));
        }

        {
            const auto cur = outputs;

            if (!cur || cur->next) {
                CASPAR_THROW_EXCEPTION(ffmpeg_error_t() << boost::errinfo_errno(EINVAL)
                                                        << msg_info_t("invalid filter graph output count"));
            }

            if (avfilter_pad_get_type(cur->filter_ctx->output_pads, cur->pad_idx) != codec->type) {
                CASPAR_THROW_EXCEPTION(ffmpeg_error_t() << boost::errinfo_errno(EINVAL)
                                                        << msg_info_t("invalid filter output media type"));
            }

            FF(avfilter_link(cur->filter_ctx, cur->pad_idx, sink, 0));
        }

        FF(avfilter_graph_config(graph.get(), nullptr));

        st = avformat_new_stream(oc, nullptr);
        if (!st) {
            FF_RET(AVERROR(ENOMEM), "avformat_new_stream");
        }

        enc = std::shared_ptr<AVCodecContext>(avcodec_alloc_context3(codec),
                                              [](AVCodecContext* ptr) { avcodec_free_context(&ptr); });

        if (!enc) {
            FF_RET(AVERROR(ENOMEM), "avcodec_alloc_context3")
        }

        if (codec->type == AVMEDIA_TYPE_VIDEO) {
            st->time_base = av_inv_q(av_buffersink_get_frame_rate(sink));

            enc->width               = av_buffersink_get_w(sink);
            enc->height              = av_buffersink_get_h(sink);
            enc->framerate           = av_buffersink_get_frame_rate(sink);
            enc->sample_aspect_ratio = av_buffersink_get_sample_aspect_ratio(sink);
            enc->time_base           = st->time_base;
            enc->pix_fmt             = static_cast<AVPixelFormat>(av_buffersink_get_format(sink));
        } else if (codec->type == AVMEDIA_TYPE_AUDIO) {
            st->time_base = {1, av_buffersink_get_sample_rate(sink)};

            enc->sample_fmt     = static_cast<AVSampleFormat>(av_buffersink_get_format(sink));
            enc->sample_rate    = av_buffersink_get_sample_rate(sink);
            enc->channels       = av_buffersink_get_channels(sink);
            enc->channel_layout = av_buffersink_get_channel_layout(sink);
            enc->time_base      = st->time_base;

            if (!enc->channels) {
                enc->channels = av_get_channel_layout_nb_channels(enc->channel_layout);
            } else if (!enc->channel_layout) {
                enc->channel_layout = av_get_default_channel_layout(enc->channels);
            }
        } else {
            // TODO
        }

        if (realtime && codec->capabilities & AV_CODEC_CAP_SLICE_THREADS) {
            enc->thread_type = FF_THREAD_SLICE;
        }

        if (oc->oformat->flags & AVFMT_GLOBALHEADER) {
            enc->flags |= AV_CODEC_FLAG_GLOBAL_HEADER;
        }

        auto dict = to_dict(std::move(stream_options));
        CASPAR_SCOPE_EXIT { av_dict_free(&dict); };
        FF(avcodec_open2(enc.get(), codec, &dict));
        for (auto& p : to_map(&dict)) {
            options[p.first] = p.second + suffix;
        }

        FF(avcodec_parameters_from_context(st->codecpar, enc.get()));

        if (codec->type == AVMEDIA_TYPE_AUDIO && !(codec->capabilities & AV_CODEC_CAP_VARIABLE_FRAME_SIZE)) {
            av_buffersink_set_frame_size(sink, enc->frame_size);
        }
    }

    void send(std::pair<core::const_frame, std::int64_t>&    in_frame,
              const core::video_format_desc&                 format_desc,
              std::function<void(std::shared_ptr<AVPacket>)> cb)
    {
        std::shared_ptr<AVFrame>  frame;
        std::shared_ptr<AVPacket> pkt;

        if (in_frame.first) {
            if (enc->codec_type == AVMEDIA_TYPE_VIDEO) {
                frame = make_av_video_frame(in_frame.first, format_desc);
                frame->pts = in_frame.second;
            } else if (enc->codec_type == AVMEDIA_TYPE_AUDIO) {
                frame = make_av_audio_frame(in_frame.first, format_desc);
                frame->pts = in_frame.second * frame->nb_samples;
            } else {
                // TODO
            }
            FF(av_buffersrc_write_frame(source, frame.get()));
        } else {
            FF(av_buffersrc_close(source, AV_NOPTS_VALUE, 0));
        }

        while (true) {
            pkt     = alloc_packet();
            int ret = avcodec_receive_packet(enc.get(), pkt.get());

            if (ret == AVERROR(EAGAIN)) {
                frame = alloc_frame();
                ret   = av_buffersink_get_frame(sink, frame.get());
                if (ret == AVERROR(EAGAIN)) {
                    return;
                }
                if (ret == AVERROR_EOF) {
                    FF(avcodec_send_frame(enc.get(), nullptr));
                } else {
                    FF_RET(ret, "av_buffersink_get_frame");
                    FF(avcodec_send_frame(enc.get(), frame.get()));
                }
            } else if (ret == AVERROR_EOF) {
                return;
            } else {
                FF_RET(ret, "avcodec_receive_packet");
                pkt->stream_index = st->index;
                av_packet_rescale_ts(pkt.get(), enc->time_base, st->time_base);
                cb(std::move(pkt));
            }
        }
    }
};

struct ffmpeg_consumer : public core::frame_consumer
{
    core::monitor::state    state_;
    mutable std::mutex      state_mutex_;
    int                     channel_index_ = -1;
    core::video_format_desc format_desc_;
    bool                    realtime_ = false;
    std::int64_t            frame_number = 0;

    spl::shared_ptr<diagnostics::graph> graph_;

    std::string path_;
    std::string args_;

    std::exception_ptr exception_;
    std::mutex         exception_mutex_;

    tbb::concurrent_bounded_queue<std::pair<core::const_frame, std::int64_t> > frame_buffer_;
    std::thread                                      frame_thread_;

    common::bit_depth depth_;

  public:
    ffmpeg_consumer(std::string path, std::string args, bool realtime, common::bit_depth depth)
        : channel_index_([&] {
            boost::crc_16_type result;
            result.process_bytes(path.data(), path.length());
            return result.checksum();
        }())
        , realtime_(realtime)
        , path_(std::move(path))
        , args_(std::move(args))
        , depth_(depth)
    {
        state_["file/path"] = u8(path_);

        frame_buffer_.set_capacity(realtime_ ? 1 : 64);

        diagnostics::register_graph(graph_);
        graph_->set_color("frame-time", diagnostics::color(0.1f, 1.0f, 0.1f));
        graph_->set_color("dropped-frame", diagnostics::color(0.3f, 0.6f, 0.3f));
        graph_->set_color("input", diagnostics::color(0.7f, 0.4f, 0.4f));
    }

    ~ffmpeg_consumer()
    {
        if (frame_thread_.joinable()) {
            frame_buffer_.push(std::make_pair(core::const_frame{}, -1));
            frame_thread_.join();
        }
    }

    // frame consumer

    void initialize(const core::video_format_desc& format_desc, int channel_index) override
    {
        if (frame_thread_.joinable()) {
            CASPAR_THROW_EXCEPTION(invalid_operation() << msg_info("Cannot reinitialize ffmpeg-consumer."));
        }

        format_desc_   = format_desc;
        channel_index_ = channel_index;

        graph_->set_text(print());

        frame_thread_ = std::thread([=] {
            try {
                std::map<std::string, std::string> options;
                {
                    static boost::regex opt_exp("-(?<NAME>[^\\s]+)(\\s+(?<VALUE>[^\\s]+))?");
                    for (auto it = boost::sregex_iterator(args_.begin(), args_.end(), opt_exp);
                         it != boost::sregex_iterator();
                         ++it) {
                        options[(*it)["NAME"].str().c_str()] =
                            (*it)["VALUE"].matched ? (*it)["VALUE"].str().c_str() : "";
                    }
                }

                boost::filesystem::path full_path = path_;

                static boost::regex prot_exp("^.+:.*");
                if (!boost::regex_match(path_, prot_exp)) {
                    if (!full_path.is_complete()) {
                        full_path = u8(env::media_folder()) + path_;
                    }

                    // TODO -y?
                    if (boost::filesystem::exists(full_path)) {
                        boost::filesystem::remove(full_path);
                    }

                    boost::filesystem::create_directories(full_path.parent_path());
                }

                AVFormatContext* oc = nullptr;

                {
                    std::string format;
                    {
                        const auto format_it = options.find("format");
                        if (format_it != options.end()) {
                            format = std::move(format_it->second);
                            options.erase(format_it);
                        }
                    }

                    FF(avformat_alloc_output_context2(
                        &oc, nullptr, !format.empty() ? format.c_str() : nullptr, path_.c_str()));
                }

                CASPAR_SCOPE_EXIT { avformat_free_context(oc); };

                std::optional<Stream> video_stream;
                if (oc->oformat->video_codec != AV_CODEC_ID_NONE) {
                    if (oc->oformat->video_codec == AV_CODEC_ID_H264 && options.find("preset:v") == options.end()) {
                        options["preset:v"] = "veryfast";
                    }
                    video_stream.emplace(oc, ":v", oc->oformat->video_codec, format_desc, realtime_, depth_, options);

                    {
                        std::lock_guard<std::mutex> lock(state_mutex_);
                        state_["file/fps"] = av_q2d(av_buffersink_get_frame_rate(video_stream->sink));
                    }
                }

                std::optional<Stream> audio_stream;
                if (oc->oformat->audio_codec != AV_CODEC_ID_NONE) {
                    audio_stream.emplace(oc, ":a", oc->oformat->audio_codec, format_desc, realtime_, depth_, options);
                }

                if (!(oc->oformat->flags & AVFMT_NOFILE)) {
                    // TODO (fix) interrupt_cb
                    auto dict = to_dict(std::move(options));
                    CASPAR_SCOPE_EXIT { av_dict_free(&dict); };
                    FF(avio_open2(&oc->pb, full_path.string().c_str(), AVIO_FLAG_WRITE, nullptr, &dict));
                    options = to_map(&dict);
                }

                {
                    auto dict = to_dict(std::move(options));
                    CASPAR_SCOPE_EXIT { av_dict_free(&dict); };
                    FF(avformat_write_header(oc, &dict));
                    options = to_map(&dict);
                }

                {
                    for (auto& p : options) {
                        CASPAR_LOG(warning) << print() << " Unused option " << p.first << "=" << p.second;
                    }
                }

                tbb::concurrent_bounded_queue<std::shared_ptr<AVPacket>> packet_buffer;
                packet_buffer.set_capacity(realtime_ ? 1 : 128);
                auto packet_thread = std::thread([&] {
                    try {
                        CASPAR_SCOPE_EXIT
                        {
                            if (!(oc->oformat->flags & AVFMT_NOFILE)) {
                                FF(avio_closep(&oc->pb));
                            }
                        };

                        std::map<int, int64_t> count;

                        std::shared_ptr<AVPacket> pkt;
                        while (true) {
                            packet_buffer.pop(pkt);
                            if (!pkt) {
                                break;
                            }
                            count[pkt->stream_index] += 1;
                            FF(av_interleaved_write_frame(oc, pkt.get()));
                        }

                        auto video_st = video_stream ? video_stream->st : nullptr;
                        auto audio_st = audio_stream ? audio_stream->st : nullptr;

                        if ((!video_st || count[video_st->index]) && (!audio_st || count[audio_st->index])) {
                            FF(av_write_trailer(oc));
                        }

                    } catch (...) {
                        CASPAR_LOG_CURRENT_EXCEPTION();
                        // TODO
                        packet_buffer.abort();
                    }
                });
                CASPAR_SCOPE_EXIT
                {
                    if (packet_thread.joinable()) {
                        // TODO Is nullptr needed?
                        packet_buffer.push(nullptr);
                        packet_buffer.abort();
                        packet_thread.join();
                    }
                };

                auto packet_cb = [&](std::shared_ptr<AVPacket>&& pkt) { packet_buffer.push(std::move(pkt)); };

                std::int64_t frame_number = 0;
                while (true) {
                    {
                        std::lock_guard<std::mutex> lock(state_mutex_);
                        state_["file/frame"] = frame_number++;
                    }

                    std::pair<core::const_frame, std::int64_t> frame;
                    frame_buffer_.pop(frame);
                    graph_->set_value("input",
                                      static_cast<double>(frame_buffer_.size() + 0.001) / frame_buffer_.capacity());

                    caspar::timer frame_timer;
                    tbb::parallel_invoke(
                        [&] {
                            if (video_stream) {
                                video_stream->send(frame, format_desc, packet_cb);
                            }
                        },
                        [&] {
                            if (audio_stream) {
                                audio_stream->send(frame, format_desc, packet_cb);
                            }
                        });
                    graph_->set_value("frame-time", frame_timer.elapsed() * format_desc.fps * 0.5);

                    if (!frame.first) {
                        packet_buffer.push(nullptr);
                        break;
                    }
                }

                packet_thread.join();
            } catch (...) {
                std::lock_guard<std::mutex> lock(exception_mutex_);
                exception_ = std::current_exception();
            }
        });
    }

    std::future<bool> send(core::video_field field, core::const_frame frame) override
    {
        // TODO - field alignment

        {
            std::lock_guard<std::mutex> lock(exception_mutex_);
            if (exception_ != nullptr) {
                std::rethrow_exception(exception_);
            }
        }

        if (!frame_buffer_.try_push(std::make_pair(frame, this->frame_number++))) {
            graph_->set_tag(diagnostics::tag_severity::WARNING, "dropped-frame");
        }
        graph_->set_value("input", static_cast<double>(frame_buffer_.size() + 0.001) / frame_buffer_.capacity());

        return make_ready_future(true);
    }

    std::wstring print() const override { return L"ffmpeg[" + u16(path_) + L"]"; }

    std::wstring name() const override { return L"ffmpeg"; }

    bool has_synchronization_clock() const override { return false; }

    int index() const override { return 100000 + channel_index_; }

    core::monitor::state state() const override
    {
        std::lock_guard<std::mutex> lock(state_mutex_);
        return state_;
    }
};

spl::shared_ptr<core::frame_consumer> create_consumer(const std::vector<std::wstring>&     params,
                                                      const core::video_format_repository& format_repository,
                                                      const std::vector<spl::shared_ptr<core::video_channel>>& channels,
                                                      common::bit_depth                                        depth)
{
    if (params.size() < 2 || (!boost::iequals(params.at(0), L"STREAM") && !boost::iequals(params.at(0), L"FILE")))
        return core::frame_consumer::empty();

    auto                     path = u8(params.at(1));
    std::vector<std::string> args;
    for (auto n = 2; n < params.size(); ++n) {
        args.emplace_back(u8(params[n]));
    }
    return spl::make_shared<ffmpeg_consumer>(
        path, boost::join(args, " "), boost::iequals(params.at(0), L"STREAM"), depth);
}

spl::shared_ptr<core::frame_consumer>
create_preconfigured_consumer(const boost::property_tree::wptree&                      ptree,
                              const core::video_format_repository&                     format_repository,
                              const std::vector<spl::shared_ptr<core::video_channel>>& channels,
                              common::bit_depth                                        depth)
{
    return spl::make_shared<ffmpeg_consumer>(u8(ptree.get<std::wstring>(L"path", L"")),
                                             u8(ptree.get<std::wstring>(L"args", L"")),
                                             ptree.get(L"realtime", false),
                                             depth);
}
}} // namespace caspar::ffmpeg<|MERGE_RESOLUTION|>--- conflicted
+++ resolved
@@ -174,14 +174,10 @@
                 const auto sar = boost::rational<int>(format_desc.square_width, format_desc.square_height) /
                                  boost::rational<int>(format_desc.width, format_desc.height);
 
-                const auto pix_fmt = (depth == common::bit_depth::bit8) ? AV_PIX_FMT_YUVA422P : AV_PIX_FMT_YUVA422P10;
+                const auto pix_fmt = (depth == common::bit_depth::bit8) ? AV_PIX_FMT_BGRA : AV_PIX_FMT_BGRA64;
 
                 auto args = (boost::format("video_size=%dx%d:pix_fmt=%d:time_base=%d/%d:sar=%d/%d:frame_rate=%d/%d") %
-<<<<<<< HEAD
-                             format_desc.width % format_desc.height % AV_PIX_FMT_BGRA % format_desc.duration %
-=======
                              format_desc.width % format_desc.height % pix_fmt % format_desc.duration %
->>>>>>> 6a7c3c5c
                              (format_desc.time_scale * format_desc.field_count) % sar.numerator() % sar.denominator() %
                              (format_desc.framerate.numerator() * format_desc.field_count) %
                              format_desc.framerate.denominator())
