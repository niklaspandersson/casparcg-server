--- conflicted
+++ resolved
@@ -131,7 +131,7 @@
     explicit Decoder(AVStream* stream)
         : st(stream)
     {
-        const auto codec = get_decoder(stream->codecpar->codec_id); 
+        const auto codec = get_decoder(stream->codecpar->codec_id);
 
         if (!codec) {
             FF_RET(AVERROR_DECODER_NOT_FOUND, "avcodec_find_decoder");
@@ -146,15 +146,12 @@
 
         FF(avcodec_parameters_to_context(ctx.get(), stream->codecpar));
 
-<<<<<<< HEAD
         if (stream->metadata != NULL) {
             auto entry = av_dict_get(stream->metadata, "alpha_mode", NULL, AV_DICT_MATCH_CASE);
             if (entry != NULL && entry->value != NULL && *entry->value == '1')
                 ctx->pix_fmt = get_pix_fmt_with_alpha(ctx->pix_fmt);
         }
 
-=======
->>>>>>> 0d89a51d
         int thread_count = env::properties().get(L"configuration.ffmpeg.producer.threads", 0);
         FF(av_opt_set_int(ctx.get(), "threads", thread_count, 0));
 
