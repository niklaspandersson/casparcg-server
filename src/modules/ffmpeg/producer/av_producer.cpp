#include "av_producer.h"

#include "av_input.h"

#include "../util/av_assert.h"
#include "../util/av_util.h"

#include <boost/exception/exception.hpp>
#include <boost/format.hpp>
#include <boost/property_tree/ptree.hpp>
#include <boost/range/algorithm/rotate.hpp>
#include <boost/rational.hpp>
#include <boost/thread.hpp>
#include <boost/thread/condition_variable.hpp>
#include <boost/thread/mutex.hpp>

#include <common/diagnostics/graph.h>
#include <common/env.h>
#include <common/except.h>
#include <common/os/thread.h>
#include <common/scope_exit.h>
#include <common/timer.h>

#include <core/frame/draw_frame.h>
#include <core/frame/frame_factory.h>
#include <core/monitor/monitor.h>

#ifdef _MSC_VER
#pragma warning(push)
#pragma warning(disable : 4244)
#endif
extern "C" {
#include <libavcodec/avcodec.h>
#include <libavfilter/avfilter.h>
#include <libavfilter/buffersink.h>
#include <libavfilter/buffersrc.h>
#include <libavformat/avformat.h>
#include <libavutil/avutil.h>
#include <libavutil/error.h>
#include <libavutil/opt.h>
#include <libavutil/pixfmt.h>
#include <libavutil/samplefmt.h>
}
#ifdef _MSC_VER
#pragma warning(pop)
#endif

#include <tbb/parallel_for_each.h>
#include <tbb/parallel_invoke.h>

#include <algorithm>
#include <atomic>
#include <deque>
#include <iomanip>
#include <memory>
#include <queue>
#include <sstream>
#include <string>

namespace caspar { namespace ffmpeg {

const AVRational TIME_BASE_Q = {1, AV_TIME_BASE};

struct Frame
{
    std::shared_ptr<AVFrame> video;
    std::shared_ptr<AVFrame> audio;
    core::draw_frame         frame;
    int64_t                  start_time = AV_NOPTS_VALUE;
    int64_t                  pts        = AV_NOPTS_VALUE;
    int64_t                  duration   = 0;
};

// TODO (fix) Handle ts discontinuities.
// TODO (feat) Forward options.

struct Decoder
{
    AVStream*                             st = nullptr;
    std::shared_ptr<AVCodecContext>       ctx;
    int64_t                               next_pts = AV_NOPTS_VALUE;
    std::queue<std::shared_ptr<AVPacket>> input;
    std::shared_ptr<AVFrame>              frame;
    bool                                  eof = false;

    Decoder() = default;

    explicit Decoder(AVStream* stream)
        : st(stream)
    {
        const auto codec = avcodec_find_decoder(stream->codecpar->codec_id);
        if (!codec) {
            FF_RET(AVERROR_DECODER_NOT_FOUND, "avcodec_find_decoder");
        }

        ctx = std::shared_ptr<AVCodecContext>(avcodec_alloc_context3(codec),
                                              [](AVCodecContext* ptr) { avcodec_free_context(&ptr); });

        if (!ctx) {
            FF_RET(AVERROR(ENOMEM), "avcodec_alloc_context3");
        }

        FF(avcodec_parameters_to_context(ctx.get(), stream->codecpar));

        FF(av_opt_set_int(ctx.get(), "refcounted_frames", 1, 0));

        // TODO (fix): Remove limit.
        FF(av_opt_set_int(ctx.get(), "threads", env::properties().get(L"ffmpeg.producer.threads", 4), 0));
        // FF(av_opt_set_int(ctx.get(), "enable_er", 1, 0));

        ctx->pkt_timebase = stream->time_base;

        if (ctx->codec_type == AVMEDIA_TYPE_VIDEO) {
            ctx->framerate           = av_guess_frame_rate(nullptr, stream, nullptr);
            ctx->sample_aspect_ratio = av_guess_sample_aspect_ratio(nullptr, stream, nullptr);
        } else if (ctx->codec_type == AVMEDIA_TYPE_AUDIO) {
            if (!ctx->channel_layout && ctx->channels) {
                ctx->channel_layout = av_get_default_channel_layout(ctx->channels);
            }
            if (!ctx->channels && ctx->channel_layout) {
                ctx->channels = av_get_channel_layout_nb_channels(ctx->channel_layout);
            }
        }

        if (codec->capabilities & AV_CODEC_CAP_SLICE_THREADS) {
            ctx->thread_type = FF_THREAD_SLICE;
        }

        FF(avcodec_open2(ctx.get(), codec, nullptr));
    }

    bool operator()()
    {
        if (frame || eof || !st) {
            return false;
        }

        auto av_frame = alloc_frame();
        auto ret      = avcodec_receive_frame(ctx.get(), av_frame.get());

        if (ret == AVERROR(EAGAIN)) {
            if (input.empty()) {
                return false;
            }
            FF(avcodec_send_packet(ctx.get(), input.front().get()));
            input.pop();
        } else if (ret == AVERROR_EOF) {
            avcodec_flush_buffers(ctx.get());
            av_frame->pts = next_pts;
            eof           = true;
            next_pts      = AV_NOPTS_VALUE;
            frame         = std::move(av_frame);
        } else {
            FF_RET(ret, "avcodec_receive_frame");

            // NOTE This is a workaround for DVCPRO HD.
            if (av_frame->width > 1024 && av_frame->interlaced_frame) {
                av_frame->top_field_first = 1;
            }

            // TODO (fix) is this always best?
            av_frame->pts = av_frame->best_effort_timestamp;

            auto duration_pts = av_frame->pkt_duration;
            if (duration_pts <= 0) {
                if (ctx->codec_type == AVMEDIA_TYPE_VIDEO) {
                    const auto ticks =
                        av_stream_get_parser(st) ? av_stream_get_parser(st)->repeat_pict + 1 : ctx->ticks_per_frame;
                    duration_pts = static_cast<int64_t>(AV_TIME_BASE) * ctx->framerate.den * ticks /
                                   ctx->framerate.num / ctx->ticks_per_frame;
                    duration_pts = av_rescale_q(duration_pts, {1, AV_TIME_BASE}, st->time_base);
                } else if (ctx->codec_type == AVMEDIA_TYPE_AUDIO) {
                    duration_pts = av_rescale_q(av_frame->nb_samples, {1, ctx->sample_rate}, st->time_base);
                }
            }

            if (duration_pts > 0) {
                next_pts = av_frame->pts + duration_pts;
            } else {
                next_pts = AV_NOPTS_VALUE;
            }

            frame = std::move(av_frame);
        }

        return true;
    }
};

struct Filter
{
    std::shared_ptr<AVFilterGraph>  graph;
    AVFilterContext*                sink = nullptr;
    std::map<int, AVFilterContext*> sources;
    std::shared_ptr<AVFrame>        frame;
    bool                            eof = false;

    Filter() = default;

    Filter(std::string                    filter_spec,
           const Input&                   input,
           std::map<int, Decoder>&        streams,
           int64_t                        start_time,
           AVMediaType                    media_type,
           const core::video_format_desc& format_desc)
    {
        if (media_type == AVMEDIA_TYPE_VIDEO) {
            if (filter_spec.empty()) {
                filter_spec = "null";
            }

            auto deint = u8(env::properties().get<std::wstring>(L"ffmpeg.producer.auto-deinterlace", L"interlaced"));

            if (deint != "none") {
                filter_spec += (boost::format(",bwdif=mode=send_field:parity=auto:deint=%s") % deint).str();
            }

            filter_spec += (boost::format(",fps=fps=%d/%d:start_time=%f") % format_desc.framerate.numerator() %
                            format_desc.framerate.denominator() % (static_cast<double>(start_time) / AV_TIME_BASE))
                               .str();
        } else if (media_type == AVMEDIA_TYPE_AUDIO) {
            if (filter_spec.empty()) {
                filter_spec = "anull";
            }

            filter_spec += (boost::format(",aresample=async=1000:first_pts=%d:min_comp=0.01:osr=%d,"
                                          "asetnsamples=n=1024:p=0") %
                            av_rescale_q(start_time, TIME_BASE_Q, {1, format_desc.audio_sample_rate}) %
                            format_desc.audio_sample_rate)
                               .str();
        }

        AVFilterInOut* outputs = nullptr;
        AVFilterInOut* inputs  = nullptr;

        CASPAR_SCOPE_EXIT
        {
            avfilter_inout_free(&inputs);
            avfilter_inout_free(&outputs);
        };

        int video_input_count = 0;
        int audio_input_count = 0;
        {
            auto graph2 = avfilter_graph_alloc();
            if (!graph2) {
                FF_RET(AVERROR(ENOMEM), "avfilter_graph_alloc");
            }

            CASPAR_SCOPE_EXIT
            {
                avfilter_graph_free(&graph2);
                avfilter_inout_free(&inputs);
                avfilter_inout_free(&outputs);
            };

            FF(avfilter_graph_parse2(graph2, filter_spec.c_str(), &inputs, &outputs));

            for (auto cur = inputs; cur; cur = cur->next) {
                const auto type = avfilter_pad_get_type(cur->filter_ctx->input_pads, cur->pad_idx);
                if (type == AVMEDIA_TYPE_VIDEO) {
                    video_input_count += 1;
                } else if (type == AVMEDIA_TYPE_AUDIO) {
                    audio_input_count += 1;
                }
            }
        }

        std::vector<AVStream*> av_streams;
        for (auto n = 0U; n < input->nb_streams; ++n) {
            const auto st = input->streams[n];

            if (st->codecpar->codec_type == AVMEDIA_TYPE_AUDIO && st->codecpar->channels == 0) {
                continue;
            }

            auto disposition = st->disposition;
            if (!disposition || disposition == AV_DISPOSITION_DEFAULT) {
                av_streams.push_back(st);
            }
        }

        if (audio_input_count == 1) {
            auto count = std::count_if(av_streams.begin(), av_streams.end(), [](auto s) {
                return s->codecpar->codec_type == AVMEDIA_TYPE_AUDIO;
            });

            // TODO (fix) Use some form of stream meta data to do this.
            // https://github.com/CasparCG/server/issues/833
            if (count > 1) {
                filter_spec = (boost::format("amerge=inputs=%d,") % count).str() + filter_spec;
            }
        }

        if (video_input_count == 1) {
            std::stable_sort(av_streams.begin(), av_streams.end(), [](auto lhs, auto rhs) {
                return lhs->codecpar->codec_type == AVMEDIA_TYPE_VIDEO && lhs->codecpar->height > rhs->codecpar->height;
            });

            std::vector<AVStream*> video_av_streams;
            std::copy_if(av_streams.begin(), av_streams.end(), std::back_inserter(video_av_streams), [](auto s) {
                return s->codecpar->codec_type == AVMEDIA_TYPE_VIDEO;
            });

            // TODO (fix) Use some form of stream meta data to do this.
            // https://github.com/CasparCG/server/issues/832
            if (video_av_streams.size() >= 2 &&
                video_av_streams[0]->codecpar->height == video_av_streams[1]->codecpar->height) {
                filter_spec = "alphamerge," + filter_spec;
            }
        }

        graph = std::shared_ptr<AVFilterGraph>(avfilter_graph_alloc(),
                                               [](AVFilterGraph* ptr) { avfilter_graph_free(&ptr); });

        if (!graph) {
            FF_RET(AVERROR(ENOMEM), "avfilter_graph_alloc");
        }

        graph->nb_threads = 16;
        graph->execute    = graph_execute;

        FF(avfilter_graph_parse2(graph.get(), filter_spec.c_str(), &inputs, &outputs));

        // inputs
        {
            for (auto cur = inputs; cur; cur = cur->next) {
                const auto type = avfilter_pad_get_type(cur->filter_ctx->input_pads, cur->pad_idx);
                if (type != AVMEDIA_TYPE_VIDEO && type != AVMEDIA_TYPE_AUDIO) {
                    CASPAR_THROW_EXCEPTION(ffmpeg_error_t() << boost::errinfo_errno(EINVAL)
                                                            << msg_info_t("only video and audio filters supported"));
                }

                unsigned index = 0;

                // TODO find stream based on link name
                while (true) {
                    if (index == av_streams.size()) {
                        graph = nullptr;
                        return;
                    }
                    if (av_streams.at(index)->codecpar->codec_type == type &&
                        sources.find(static_cast<int>(index)) == sources.end()) {
                        break;
                    }
                    index++;
                }

                index = av_streams.at(index)->index;

                auto it = streams.find(index);
                if (it == streams.end()) {
                    it = streams.emplace(index, input->streams[index]).first;
                }

                auto st = it->second.ctx;

                if (st->codec_type == AVMEDIA_TYPE_VIDEO) {
                    auto args = (boost::format("video_size=%dx%d:pix_fmt=%d:time_base=%d/%d") % st->width % st->height %
                                 st->pix_fmt % st->pkt_timebase.num % st->pkt_timebase.den)
                                    .str();
                    auto name = (boost::format("in_%d") % index).str();

                    if (st->sample_aspect_ratio.num > 0 && st->sample_aspect_ratio.den > 0) {
                        args +=
                            (boost::format(":sar=%d/%d") % st->sample_aspect_ratio.num % st->sample_aspect_ratio.den)
                                .str();
                    }

                    if (st->framerate.num > 0 && st->framerate.den > 0) {
                        args += (boost::format(":frame_rate=%d/%d") % st->framerate.num % st->framerate.den).str();
                    }

                    AVFilterContext* source = nullptr;
                    FF(avfilter_graph_create_filter(
                        &source, avfilter_get_by_name("buffer"), name.c_str(), args.c_str(), nullptr, graph.get()));
                    FF(avfilter_link(source, 0, cur->filter_ctx, cur->pad_idx));
                    sources.emplace(index, source);
                } else if (st->codec_type == AVMEDIA_TYPE_AUDIO) {
                    auto args = (boost::format("time_base=%d/%d:sample_rate=%d:sample_fmt=%s:channel_layout=%#x") %
                                 st->pkt_timebase.num % st->pkt_timebase.den % st->sample_rate %
                                 av_get_sample_fmt_name(st->sample_fmt) % st->channel_layout)
                                    .str();
                    auto name = (boost::format("in_%d") % index).str();

                    AVFilterContext* source = nullptr;
                    FF(avfilter_graph_create_filter(
                        &source, avfilter_get_by_name("abuffer"), name.c_str(), args.c_str(), nullptr, graph.get()));
                    FF(avfilter_link(source, 0, cur->filter_ctx, cur->pad_idx));
                    sources.emplace(index, source);
                } else {
                    CASPAR_THROW_EXCEPTION(ffmpeg_error_t() << boost::errinfo_errno(EINVAL)
                                                            << msg_info_t("invalid filter input media type"));
                }
            }
        }

        if (media_type == AVMEDIA_TYPE_VIDEO) {
            FF(avfilter_graph_create_filter(
                &sink, avfilter_get_by_name("buffersink"), "out", nullptr, nullptr, graph.get()));

#ifdef _MSC_VER
#pragma warning(push)
#pragma warning(disable : 4245)
#endif
            const AVPixelFormat pix_fmts[] = {AV_PIX_FMT_RGB24,
                                              AV_PIX_FMT_BGR24,
                                              AV_PIX_FMT_BGRA,
                                              AV_PIX_FMT_ARGB,
                                              AV_PIX_FMT_RGBA,
                                              AV_PIX_FMT_ABGR,
                                              AV_PIX_FMT_YUV444P,
                                              AV_PIX_FMT_YUV422P,
                                              AV_PIX_FMT_YUV420P,
                                              AV_PIX_FMT_YUV410P,
                                              AV_PIX_FMT_YUVA444P,
                                              AV_PIX_FMT_YUVA422P,
                                              AV_PIX_FMT_YUVA420P,
                                              AV_PIX_FMT_NONE};
            FF(av_opt_set_int_list(sink, "pix_fmts", pix_fmts, -1, AV_OPT_SEARCH_CHILDREN));
#ifdef _MSC_VER
#pragma warning(pop)
#endif
        } else if (media_type == AVMEDIA_TYPE_AUDIO) {
            FF(avfilter_graph_create_filter(
                &sink, avfilter_get_by_name("abuffersink"), "out", nullptr, nullptr, graph.get()));
#ifdef _MSC_VER
#pragma warning(push)
#pragma warning(disable : 4245)
#endif
            const AVSampleFormat sample_fmts[] = {AV_SAMPLE_FMT_S32, AV_SAMPLE_FMT_NONE};
            FF(av_opt_set_int_list(sink, "sample_fmts", sample_fmts, -1, AV_OPT_SEARCH_CHILDREN));

            // TODO Always output 8 channels and remove hack in make_frame.

            const int sample_rates[] = {format_desc.audio_sample_rate, -1};
            FF(av_opt_set_int_list(sink, "sample_rates", sample_rates, -1, AV_OPT_SEARCH_CHILDREN));
#ifdef _MSC_VER
#pragma warning(pop)
#endif
        } else {
            CASPAR_THROW_EXCEPTION(ffmpeg_error_t()
                                   << boost::errinfo_errno(EINVAL) << msg_info_t("invalid output media type"));
        }

        // output
        {
            const auto cur = outputs;

            if (!cur || cur->next) {
                CASPAR_THROW_EXCEPTION(ffmpeg_error_t() << boost::errinfo_errno(EINVAL)
                                                        << msg_info_t("invalid filter graph output count"));
            }

            if (avfilter_pad_get_type(cur->filter_ctx->output_pads, cur->pad_idx) != media_type) {
                CASPAR_THROW_EXCEPTION(ffmpeg_error_t() << boost::errinfo_errno(EINVAL)
                                                        << msg_info_t("invalid filter output media type"));
            }

            FF(avfilter_link(cur->filter_ctx, cur->pad_idx, sink, 0));
        }

        FF(avfilter_graph_config(graph.get(), nullptr));
    }

    bool operator()(int nb_samples = -1)
    {
        if (frame || eof) {
            return false;
        }

        if (!sink || sources.empty()) {
            eof   = true;
            frame = nullptr;
            return true;
        }

        auto av_frame = alloc_frame();
        auto ret      = nb_samples >= 0 ? av_buffersink_get_samples(sink, av_frame.get(), nb_samples)
                                   : av_buffersink_get_frame(sink, av_frame.get());

        if (ret == AVERROR(EAGAIN)) {
            return false;
        }
        if (ret == AVERROR_EOF) {
            eof   = true;
            frame = nullptr;
            return true;
        }
        FF_RET(ret, "av_buffersink_get_frame");
        frame = std::move(av_frame);
        return true;
    }
};

struct AVProducer::Impl
{
    caspar::core::monitor::state state_;
    mutable boost::mutex         state_mutex_;

    spl::shared_ptr<diagnostics::graph> graph_;

    const std::shared_ptr<core::frame_factory> frame_factory_;
    const core::video_format_desc              format_desc_;
    const AVRational                           format_tb_;
    const std::string                          name_;
    const std::string                          path_;

    Input                  input_;
    std::map<int, Decoder> decoders_;
    Filter                 video_filter_;
    Filter                 audio_filter_;

    std::map<int, std::vector<AVFilterContext*>> sources_;

    std::atomic<int64_t> start_{AV_NOPTS_VALUE};
    std::atomic<int64_t> duration_{AV_NOPTS_VALUE};
    std::atomic<int64_t> input_duration_{AV_NOPTS_VALUE};
    std::atomic<int64_t> seek_{AV_NOPTS_VALUE};
    std::atomic<bool>    loop_{false};

    std::string afilter_;
    std::string vfilter_;

    int64_t          frame_count_    = 0;
    bool             frame_flush_    = true;
    bool             frame_eof_      = false;
    int64_t          frame_time_     = AV_NOPTS_VALUE;
    int64_t          frame_duration_ = AV_NOPTS_VALUE;
    core::draw_frame frame_;

    std::deque<Frame>         buffer_;
    mutable boost::mutex      buffer_mutex_;
    boost::condition_variable buffer_cond_;
    std::atomic<bool>         buffer_eof_{false};
    int                       buffer_capacity_ = static_cast<int>(format_desc_.fps) / 2;

    int latency_ = 0;

    boost::thread     thread_;
    std::atomic<bool> abort_request_{false};

    Impl(std::shared_ptr<core::frame_factory> frame_factory,
         core::video_format_desc              format_desc,
         std::string                          name,
         std::string                          path,
         std::string                          vfilter,
         std::string                          afilter,
         boost::optional<int64_t>             start,
         boost::optional<int64_t>             duration,
         bool                                 loop)
        : frame_factory_(frame_factory)
        , format_desc_(format_desc)
        , format_tb_({format_desc.duration, format_desc.time_scale})
        , name_(name)
        , path_(path)
        , input_(path, graph_)
        , start_(start ? av_rescale_q(*start, format_tb_, TIME_BASE_Q) : AV_NOPTS_VALUE)
        , duration_(duration ? av_rescale_q(*duration, format_tb_, TIME_BASE_Q) : AV_NOPTS_VALUE)
        , loop_(loop)
        , afilter_(afilter)
        , vfilter_(vfilter)
    {
        diagnostics::register_graph(graph_);
        graph_->set_color("underflow", diagnostics::color(0.6f, 0.3f, 0.9f));
        graph_->set_color("frame-time", diagnostics::color(0.0f, 1.0f, 0.0f));
        graph_->set_color("buffer", diagnostics::color(1.0f, 1.0f, 0.0f));

        state_["file/name"] = u8(name_);
        state_["file/path"] = u8(path_);
        state_["loop"]      = loop;
        update_state();

        thread_ = boost::thread([=] {
            try {
                run();
            } catch (boost::thread_interrupted&) {
                // Do nothing...
            } catch (...) {
                CASPAR_LOG_CURRENT_EXCEPTION();
            }
        });
    }

    ~Impl()
    {
        abort_request_ = true;
        buffer_cond_.notify_all();
        thread_.join();
    }

    void run()
    {
        std::vector<int> audio_cadence = format_desc_.audio_cadence;

        input_.reset();
        {
            core::monitor::state streams;
            for (auto n = 0UL; n < input_->nb_streams; ++n) {
                auto st        = input_->streams[n];
                auto framerate = av_guess_frame_rate(nullptr, st, nullptr);
                streams[boost::lexical_cast<std::string>(n) + "/fps"] = {framerate.num, framerate.den};
            }

<<<<<<< HEAD
        for (auto n = 0UL; n < input_->nb_streams; ++n) {
            auto st                                              = input_->streams[n];
            auto framerate                                       = av_guess_frame_rate(nullptr, st, nullptr);
            state_["file/streams/" + std::to_string(n) + "/fps"] = {framerate.num, framerate.den};
=======
            boost::lock_guard<boost::mutex> lock(state_mutex_);
            state_["file/streams"] = streams;
>>>>>>> f0d65d66
        }

        if (input_duration_ == AV_NOPTS_VALUE) {
            input_duration_ = input_->duration;
        }

        if (duration_ == AV_NOPTS_VALUE) {
            duration_ = input_->duration;
        }

        {
            const auto start = start_.load();
            if (start != AV_NOPTS_VALUE) {
                seek_internal(start);
            } else {
                reset(input_->start_time != AV_NOPTS_VALUE ? input_->start_time : 0);
            }
        }

        timer frame_timer;

        set_thread_name(L"[ffmpeg::av_producer]");

        boost::range::rotate(audio_cadence, std::end(audio_cadence) - 1);

        Frame frame;

        int warning_debounce = 0;

        while (!abort_request_) {
            {
                const auto seek = seek_.exchange(AV_NOPTS_VALUE);

                if (seek != AV_NOPTS_VALUE) {
                    seek_internal(seek);
                    frame = Frame{};
                    continue;
                }
            }

            {
                // TODO (perf) seek as soon as input is past duration or eof.

                auto start    = start_.load();
                auto duration = duration_.load();

                start     = start != AV_NOPTS_VALUE ? start : 0;
                auto end  = duration != AV_NOPTS_VALUE ? start + duration : INT64_MAX;
                auto time = frame.pts != AV_NOPTS_VALUE ? frame.pts + frame.duration : 0;

                buffer_eof_ = (video_filter_.eof && audio_filter_.eof) ||
                              av_rescale_q(time, TIME_BASE_Q, format_tb_) >= av_rescale_q(end, TIME_BASE_Q, format_tb_);

                if (buffer_eof_) {
                    if (loop_ && frame_count_ > 2) {
                        frame = Frame{};
                        seek_internal(start);
                    } else {
                        boost::this_thread::sleep_for(boost::chrono::milliseconds(10));
                    }
                    // TODO (fix) Limit live polling due to bugs.
                    continue;
                }
            }

            std::atomic<int> progress{schedule()};

            tbb::parallel_invoke(
                [&] { tbb::parallel_for_each(decoders_, [&](auto& p) { progress.fetch_or(p.second()); }); },
                [&] { progress.fetch_or(video_filter_()); },
                [&] { progress.fetch_or(audio_filter_(audio_cadence[0])); });

            if ((!video_filter_.frame && !video_filter_.eof) || (!audio_filter_.frame && !audio_filter_.eof)) {
                if (!progress) {
                    if (warning_debounce++ % 500 == 100) {
                        if (!video_filter_.frame && !video_filter_.eof) {
                            CASPAR_LOG(warning) << print() << " Waiting for video frame...";
                        } else if (!audio_filter_.frame && !audio_filter_.eof) {
                            CASPAR_LOG(warning) << print() << " Waiting for audio frame...";
                        } else {
                            CASPAR_LOG(warning) << print() << " Waiting for frame...";
                        }
                    }

                    boost::this_thread::sleep_for(boost::chrono::milliseconds(warning_debounce > 25 ? 10 : 1));
                    frame_timer.restart();
                }
                continue;
            }

            warning_debounce = 0;

            // TODO (fix)
            // if (start_ != AV_NOPTS_VALUE && frame.pts < start_) {
            //    seek_internal(start_);
            //    continue;
            //}

            const auto start_time = input_->start_time != AV_NOPTS_VALUE ? input_->start_time : 0;

            if (video_filter_.frame) {
                frame.video      = std::move(video_filter_.frame);
                const auto tb    = av_buffersink_get_time_base(video_filter_.sink);
                const auto fr    = av_buffersink_get_frame_rate(video_filter_.sink);
                frame.start_time = start_time;
                frame.pts        = av_rescale_q(frame.video->pts, tb, TIME_BASE_Q) - start_time;
                frame.duration   = av_rescale_q(1, av_inv_q(fr), TIME_BASE_Q);
            }

            if (audio_filter_.frame) {
                frame.audio      = std::move(audio_filter_.frame);
                const auto tb    = av_buffersink_get_time_base(audio_filter_.sink);
                const auto sr    = av_buffersink_get_sample_rate(audio_filter_.sink);
                frame.start_time = start_time;
                frame.pts        = av_rescale_q(frame.audio->pts, tb, TIME_BASE_Q) - start_time;
                frame.duration   = av_rescale_q(frame.audio->nb_samples, {1, sr}, TIME_BASE_Q);
            }

            frame.frame = core::draw_frame(make_frame(this, *frame_factory_, frame.video, frame.audio));

            graph_->set_value("frame-time", frame_timer.elapsed() * format_desc_.fps * 0.5);
            frame_timer.restart();

            {
                boost::unique_lock<boost::mutex> buffer_lock(buffer_mutex_);
                buffer_cond_.wait(buffer_lock, [&] { return buffer_.size() < buffer_capacity_ || abort_request_; });
                if (seek_ == AV_NOPTS_VALUE) {
                    buffer_.push_back(frame);
                }
            }

            frame_count_ += 1;
            graph_->set_value("buffer", static_cast<double>(buffer_.size()) / static_cast<double>(buffer_capacity_));

            boost::range::rotate(audio_cadence, std::end(audio_cadence) - 1);
        }
    }

    void update_state()
    {
        graph_->set_text(u16(print()));
        boost::lock_guard<boost::mutex> lock(state_mutex_);
        state_["file/clip"] = {start().value_or(0) / format_desc_.fps, duration().value_or(0) / format_desc_.fps};
        state_["file/time"] = {time() / format_desc_.fps, file_duration().value_or(0) / format_desc_.fps};
        state_["loop"]      = loop_;
    }

    core::draw_frame prev_frame()
    {
        CASPAR_SCOPE_EXIT { update_state(); };

        if (frame_flush_ || !frame_) {
            boost::lock_guard<boost::mutex> lock(buffer_mutex_);

            if (!buffer_.empty()) {
                frame_          = buffer_[0].frame;
                frame_time_     = buffer_[0].pts;
                frame_duration_ = buffer_[0].duration;
                frame_flush_    = false;
                frame_eof_      = false;
            }
        }

        return core::draw_frame::still(frame_);
    }

    core::draw_frame next_frame()
    {
        CASPAR_SCOPE_EXIT { update_state(); };

        boost::lock_guard<boost::mutex> lock(buffer_mutex_);

        if (buffer_.empty() || (frame_flush_ && buffer_.size() < 4)) {
            if (buffer_eof_) {
                frame_eof_ = true;
                return core::draw_frame::still(frame_);
            }
            graph_->set_tag(diagnostics::tag_severity::WARNING, "underflow");
            latency_ += 1;
            return core::draw_frame{};
        }

        if (latency_ != -1) {
            CASPAR_LOG(debug) << " latency: " << latency_;
            latency_ = -1;
        }

        frame_          = buffer_[0].frame;
        frame_time_     = buffer_[0].pts;
        frame_duration_ = buffer_[0].duration;
        frame_flush_    = false;
        frame_eof_      = false;

        buffer_.pop_front();
        buffer_cond_.notify_all();

        graph_->set_value("buffer", static_cast<double>(buffer_.size()) / static_cast<double>(buffer_capacity_));

        return frame_;
    }

    void seek(int64_t time)
    {
        CASPAR_SCOPE_EXIT { update_state(); };

        seek_ = av_rescale_q(time, format_tb_, TIME_BASE_Q);

        {
            boost::lock_guard<boost::mutex> lock(buffer_mutex_);
            buffer_.clear();
            buffer_cond_.notify_all();
            graph_->set_value("buffer", static_cast<double>(buffer_.size()) / static_cast<double>(buffer_capacity_));
        }
    }

    int64_t time() const
    {
        if (frame_time_ == AV_NOPTS_VALUE) {
            // TODO (fix) How to handle NOPTS case?
            return 0;
        }

        auto frame_time = frame_time_;

        if (frame_eof_ && frame_duration_ != AV_NOPTS_VALUE) {
            frame_time += frame_duration_;
        }

        return av_rescale_q(frame_time, TIME_BASE_Q, format_tb_);
    }

    void loop(bool loop)
    {
        CASPAR_SCOPE_EXIT { update_state(); };

        loop_ = loop;
    }

    bool loop() const { return loop_; }

    void start(int64_t start)
    {
        CASPAR_SCOPE_EXIT { update_state(); };

        start_ = av_rescale_q(start, format_tb_, TIME_BASE_Q);
    }

    boost::optional<int64_t> start() const
    {
        auto start = start_.load();
        return start != AV_NOPTS_VALUE ? av_rescale_q(start, TIME_BASE_Q, format_tb_) : boost::optional<int64_t>();
    }

    void duration(int64_t duration)
    {
        CASPAR_SCOPE_EXIT { update_state(); };

        duration_ = av_rescale_q(duration, format_tb_, TIME_BASE_Q);
    }

    boost::optional<int64_t> duration() const
    {
        const auto duration = duration_.load();
        return duration != AV_NOPTS_VALUE ? boost::optional<int64_t>(av_rescale_q(duration, TIME_BASE_Q, format_tb_))
                                          : boost::none;
    }

    boost::optional<int64_t> file_duration() const
    {
        const auto input_duration = input_duration_.load();
        return input_duration != AV_NOPTS_VALUE
                   ? boost::optional<int64_t>(av_rescale_q(input_duration, TIME_BASE_Q, format_tb_))
                   : boost::none;
    }

  private:
    bool want_packet()
    {
        return std::any_of(
            decoders_.begin(), decoders_.end(), [](auto& p) { return p.second.input.size() < 2 && !p.second.eof; });
    }

    bool schedule()
    {
        auto result = false;

        std::shared_ptr<AVPacket> packet;
        while (want_packet() && input_.try_pop(packet)) {
            result = true;

            if (!packet) {
                for (auto& p : decoders_) {
                    if (!p.second.eof) {
                        p.second.input.push(nullptr);
                    }
                }
            } else if (sources_.find(packet->stream_index) != sources_.end()) {
                auto it = decoders_.find(packet->stream_index);
                if (it != decoders_.end()) {
                    // TODO (fix): limit it->second.input.size()?
                    it->second.input.push(std::move(packet));
                }
            }
        }

        std::vector<int> eof;

        for (auto& p : sources_) {
            auto it = decoders_.find(p.first);
            if (it == decoders_.end() || !it->second.frame) {
                continue;
            }

            auto nb_requests = 0U;
            for (auto source : p.second) {
                nb_requests = std::max(nb_requests, av_buffersrc_get_nb_failed_requests(source));
            }

            if (nb_requests == 0) {
                continue;
            }

            auto frame = std::move(it->second.frame);

            for (auto& source : p.second) {
                if (frame && !frame->data[0]) {
                    FF(av_buffersrc_close(source, frame->pts, 0));
                } else {
                    // TODO (fix) Guard against overflow?
                    FF(av_buffersrc_write_frame(source, frame.get()));
                }
                result = true;
            }

            // End Of File
            if (!frame->data[0]) {
                eof.push_back(p.first);
            }
        }

        for (auto index : eof) {
            sources_.erase(index);
        }

        return result;
    }

    void seek_internal(int64_t time)
    {
        time = time != AV_NOPTS_VALUE ? time : 0;
        time = time + (input_->start_time != AV_NOPTS_VALUE ? input_->start_time : 0);

        // TODO (fix) Dont seek if time is close future.
        input_.seek(time);
        frame_flush_ = true;
        frame_count_ = 0;
        buffer_eof_  = false;

        decoders_.clear();

        reset(time);
    }

    void reset(int64_t start_time)
    {
        video_filter_ = Filter(vfilter_, input_, decoders_, start_time, AVMEDIA_TYPE_VIDEO, format_desc_);
        audio_filter_ = Filter(afilter_, input_, decoders_, start_time, AVMEDIA_TYPE_AUDIO, format_desc_);

        sources_.clear();
        for (auto& p : video_filter_.sources) {
            sources_[p.first].push_back(p.second);
        }
        for (auto& p : audio_filter_.sources) {
            sources_[p.first].push_back(p.second);
        }

        std::vector<int> keys;
        // Flush unused inputs.
        for (auto& p : decoders_) {
            if (sources_.find(p.first) == sources_.end()) {
                keys.push_back(p.first);
            }
        }

        for (auto& key : keys) {
            decoders_.erase(key);
        }
    }

    std::string print() const
    {
        std::ostringstream str;
        str << std::fixed << std::setprecision(4) << "ffmpeg[" << name_ << "|"
            << av_q2d({static_cast<int>(time()) * format_tb_.num, format_tb_.den}) << "/"
            << av_q2d({static_cast<int>(duration().value_or(0LL)) * format_tb_.num, format_tb_.den}) << "]";
        return str.str();
    }
};

AVProducer::AVProducer(std::shared_ptr<core::frame_factory> frame_factory,
                       core::video_format_desc              format_desc,
                       std::string                          name,
                       std::string                          path,
                       boost::optional<std::string>         vfilter,
                       boost::optional<std::string>         afilter,
                       boost::optional<int64_t>             start,
                       boost::optional<int64_t>             duration,
                       boost::optional<bool>                loop)
    : impl_(new Impl(std::move(frame_factory),
                     std::move(format_desc),
                     std::move(name),
                     std::move(path),
                     std::move(vfilter.get_value_or("")),
                     std::move(afilter.get_value_or("")),
                     std::move(start),
                     std::move(duration),
                     std::move(loop.get_value_or(false))))
{
}

core::draw_frame AVProducer::next_frame() { return impl_->next_frame(); }

core::draw_frame AVProducer::prev_frame() { return impl_->prev_frame(); }

AVProducer& AVProducer::seek(int64_t time)
{
    impl_->seek(time);
    return *this;
}

AVProducer& AVProducer::loop(bool loop)
{
    impl_->loop(loop);
    return *this;
}

bool AVProducer::loop() const { return impl_->loop(); }

AVProducer& AVProducer::start(int64_t start)
{
    impl_->start(start);
    return *this;
}

int64_t AVProducer::time() const { return impl_->time(); }

int64_t AVProducer::start() const { return impl_->start().value_or(0); }

AVProducer& AVProducer::duration(int64_t duration)
{
    impl_->duration(duration);
    return *this;
}

int64_t AVProducer::duration() const { return impl_->duration().value_or(std::numeric_limits<int64_t>::max()); }

core::monitor::state AVProducer::state() const
{
    boost::lock_guard<boost::mutex> lock(impl_->state_mutex_);
    return impl_->state_;
}

}} // namespace caspar::ffmpeg<|MERGE_RESOLUTION|>--- conflicted
+++ resolved
@@ -597,20 +597,13 @@
         {
             core::monitor::state streams;
             for (auto n = 0UL; n < input_->nb_streams; ++n) {
-                auto st        = input_->streams[n];
-                auto framerate = av_guess_frame_rate(nullptr, st, nullptr);
-                streams[boost::lexical_cast<std::string>(n) + "/fps"] = {framerate.num, framerate.den};
-            }
-
-<<<<<<< HEAD
-        for (auto n = 0UL; n < input_->nb_streams; ++n) {
-            auto st                                              = input_->streams[n];
-            auto framerate                                       = av_guess_frame_rate(nullptr, st, nullptr);
-            state_["file/streams/" + std::to_string(n) + "/fps"] = {framerate.num, framerate.den};
-=======
+                auto st                             = input_->streams[n];
+                auto framerate                      = av_guess_frame_rate(nullptr, st, nullptr);
+                streams[std::to_string(n) + "/fps"] = {framerate.num, framerate.den};
+            }
+
             boost::lock_guard<boost::mutex> lock(state_mutex_);
             state_["file/streams"] = streams;
->>>>>>> f0d65d66
         }
 
         if (input_duration_ == AV_NOPTS_VALUE) {
