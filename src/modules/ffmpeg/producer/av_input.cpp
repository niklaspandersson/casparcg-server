#include "av_input.h"

#include "../util/av_assert.h"
#include "../util/av_util.h"

#include <common/except.h>
#include <common/os/thread.h>
#include <common/param.h>
#include <common/scope_exit.h>

#include <set>

#ifdef _MSC_VER
#pragma warning(push)
#pragma warning(disable : 4244)
#endif
extern "C" {
#include <libavformat/avformat.h>
}
#ifdef _MSC_VER
#pragma warning(pop)
#endif

namespace caspar { namespace ffmpeg {

Input::Input(const std::string& filename, std::shared_ptr<diagnostics::graph> graph)
    : filename_(filename)
    , graph_(graph)
{
    graph_->set_color("seek", diagnostics::color(1.0f, 0.5f, 0.0f));
    graph_->set_color("input", diagnostics::color(0.7f, 0.4f, 0.4f));

    buffer_.set_capacity(256);
    thread_ = std::thread([=] {
        try {
            set_thread_name(L"[ffmpeg::av_producer::Input]");

            while (true) {
                auto packet = alloc_packet();

                {
                    std::unique_lock<std::mutex> lock(ic_mutex_);
                    ic_cond_.wait(lock, [&] { return ic_ || abort_request_; });

                    if (abort_request_) {
                        break;
                    }

                    // TODO (perf) Non blocking av_read_frame when possible.
                    auto ret = av_read_frame(ic_.get(), packet.get());

                    if (ret == AVERROR_EXIT) {
                        break;
<<<<<<< HEAD
                    }
                    if (ret == AVERROR_EOF) {
                        eof_   = true;
=======
                    } else if (ret == AVERROR_EOF) {
                        eof_ = true;
>>>>>>> 85066b9a
                        packet = nullptr;
                    } else {
                        FF_RET(ret, "av_read_frame");
                    }
<<<<<<< HEAD

                    output_.push(std::move(packet));
                    graph_->set_value(
                        "input", static_cast<double>(output_.size() + 0.001) / static_cast<double>(output_capacity_));
=======
>>>>>>> 85066b9a
                }

                buffer_.push(std::move(packet));
                graph_->set_value("input", (static_cast<double>(buffer_.size()) / buffer_.capacity()));
            }
        } catch (...) {
            CASPAR_LOG_CURRENT_EXCEPTION();
        }
    });
}

Input::~Input()
{
    graph_ = spl::shared_ptr<diagnostics::graph>();
    abort_request_ = true;

    std::shared_ptr<AVPacket> packet;
    while (buffer_.try_pop(packet));

    thread_.join();
}

int Input::interrupt_cb(void* ctx)
{
    auto input = reinterpret_cast<Input*>(ctx);
    return input->abort_request_ ? 1 : 0;
}

bool Input::try_pop(std::shared_ptr<AVPacket>& packet)
{
<<<<<<< HEAD
    {
        std::unique_lock<std::mutex> lock(mutex_);
        while (!output_.empty() && fn(output_.front())) {
            output_.pop();
        }
        graph_->set_value("input", static_cast<double>(output_.size() + 0.001) / static_cast<double>(output_capacity_));
    }
    cond_.notify_all();
=======
    auto result = buffer_.try_pop(packet);
    graph_->set_value("input", (static_cast<double>(buffer_.size()) / buffer_.capacity()));
    return result;
>>>>>>> 85066b9a
}

AVFormatContext* Input::operator->() { return ic_.get(); }
AVFormatContext* const Input::operator->() const { return ic_.get(); }

void Input::reset()
{
    std::unique_lock<std::mutex> lock(ic_mutex_);
    internal_reset();
}

void Input::internal_reset()
{
    AVDictionary* options = nullptr;
    CASPAR_SCOPE_EXIT { av_dict_free(&options); };

    static const std::set<std::wstring> PROTOCOLS_TREATED_AS_FORMATS = {L"dshow", L"v4l2", L"iec61883"};

    AVInputFormat* input_format = nullptr;
    auto           url_parts    = caspar::protocol_split(u16(filename_));
    if (url_parts.first == L"http" || url_parts.first == L"https") {
        FF(av_dict_set(&options, "http_persistent", "0", 0)); // NOTE https://trac.ffmpeg.org/ticket/7034#comment:3
        FF(av_dict_set(&options, "http_multiple", "0", 0));   // NOTE https://trac.ffmpeg.org/ticket/7034#comment:3
        FF(av_dict_set(&options, "reconnect", "1", 0));       // HTTP reconnect
        FF(av_dict_set(&options, "referer", filename_.c_str(), 0)); // HTTP referer header
    } else if (PROTOCOLS_TREATED_AS_FORMATS.find(url_parts.first) != PROTOCOLS_TREATED_AS_FORMATS.end()) {
        input_format = av_find_input_format(u8(url_parts.first).c_str());
        filename_    = u8(url_parts.second);
    }

    if (input_format == nullptr) {
        // TODO (fix) timeout?
        FF(av_dict_set(&options, "rw_timeout", "60000000", 0)); // 60 second IO timeout
    }

    AVFormatContext* ic = nullptr;
    FF(avformat_open_input(&ic, filename_.c_str(), input_format, &options));
    auto ic2 = std::shared_ptr<AVFormatContext>(ic, [](AVFormatContext* ctx) { avformat_close_input(&ctx); });

    for (auto& p : to_map(&options)) {
        CASPAR_LOG(warning) << "av_input[" + filename_ + "]"
                            << " Unused option " << p.first << "=" << p.second;
    }

    ic2->interrupt_callback.callback = Input::interrupt_cb;
    ic2->interrupt_callback.opaque   = this;

    FF(avformat_find_stream_info(ic2.get(), nullptr));
    ic_ = std::move(ic2);
    ic_cond_.notify_all();
}

bool Input::eof() const { return eof_; }

void Input::seek(int64_t ts, bool flush)
{
    std::unique_lock<std::mutex> lock(ic_mutex_);

    if (ic_ && ts != ic_->start_time && ts != AV_NOPTS_VALUE) {
        FF(avformat_seek_file(ic_.get(), -1, INT64_MIN, ts, ts, 0));
    } else {
        internal_reset();
    }

    if (flush) {
        std::shared_ptr<AVPacket> packet;
        while (buffer_.try_pop(packet));
    }
    eof_ = false;

    graph_->set_tag(diagnostics::tag_severity::INFO, "seek");
}

}} // namespace caspar::ffmpeg<|MERGE_RESOLUTION|>--- conflicted
+++ resolved
@@ -51,25 +51,12 @@
 
                     if (ret == AVERROR_EXIT) {
                         break;
-<<<<<<< HEAD
-                    }
-                    if (ret == AVERROR_EOF) {
-                        eof_   = true;
-=======
                     } else if (ret == AVERROR_EOF) {
                         eof_ = true;
->>>>>>> 85066b9a
                         packet = nullptr;
                     } else {
                         FF_RET(ret, "av_read_frame");
                     }
-<<<<<<< HEAD
-
-                    output_.push(std::move(packet));
-                    graph_->set_value(
-                        "input", static_cast<double>(output_.size() + 0.001) / static_cast<double>(output_capacity_));
-=======
->>>>>>> 85066b9a
                 }
 
                 buffer_.push(std::move(packet));
@@ -100,20 +87,9 @@
 
 bool Input::try_pop(std::shared_ptr<AVPacket>& packet)
 {
-<<<<<<< HEAD
-    {
-        std::unique_lock<std::mutex> lock(mutex_);
-        while (!output_.empty() && fn(output_.front())) {
-            output_.pop();
-        }
-        graph_->set_value("input", static_cast<double>(output_.size() + 0.001) / static_cast<double>(output_capacity_));
-    }
-    cond_.notify_all();
-=======
     auto result = buffer_.try_pop(packet);
     graph_->set_value("input", (static_cast<double>(buffer_.size()) / buffer_.capacity()));
     return result;
->>>>>>> 85066b9a
 }
 
 AVFormatContext* Input::operator->() { return ic_.get(); }
