--- conflicted
+++ resolved
@@ -222,18 +222,7 @@
 
 bool has_invalid_protocol(const boost::filesystem::path& filename)
 {
-<<<<<<< HEAD
     return boost::algorithm::istarts_with(filename, L"ndi://");
-=======
-    static const auto invalid_protocols = {L"ndi:"};
-
-    auto protocol = boost::to_lower_copy(filename.root_name().wstring());
-
-    if (std::find(invalid_protocols.begin(), invalid_protocols.end(), protocol) != invalid_protocols.end()) {
-        return true;
-    }
-    return false;
->>>>>>> 0d89a51d
 }
 
 bool is_readable(const boost::filesystem::path& filename)
@@ -328,18 +317,9 @@
 
     auto filter_str = get_param(L"FILTER", params, L"");
 
-<<<<<<< HEAD
-    boost::optional<std::int64_t> start;
-    boost::optional<std::int64_t> duration;
-=======
-    boost::ireplace_all(filter_str, L"DEINTERLACE_BOB", L"YADIF=1:-1");
-    boost::ireplace_all(filter_str, L"DEINTERLACE_LQ", L"SEPARATEFIELDS");
-    boost::ireplace_all(filter_str, L"DEINTERLACE", L"YADIF=0:-1");
-
     std::optional<std::int64_t> start;
     std::optional<std::int64_t> seek2;
     std::optional<std::int64_t> duration;
->>>>>>> 0d89a51d
 
     if (in != 0) {
         start = in;
@@ -353,11 +333,7 @@
     }
 
     auto vfilter = get_param(L"VF", params, filter_str);
-<<<<<<< HEAD
     auto afilter = get_param(L"AF", params, filter_str);
-=======
-    auto afilter = get_param(L"AF", params, get_param(L"FILTER", params, L""));
->>>>>>> 0d89a51d
 
     try {
         auto producer = spl::make_shared<ffmpeg_producer>(dependencies.frame_factory,
