/*
 * Copyright (c) 2011 Sveriges Television AB <info@casparcg.com>
 *
 * This file is part of CasparCG (www.casparcg.com).
 *
 * CasparCG is free software: you can redistribute it and/or modify
 * it under the terms of the GNU General Public License as published by
 * the Free Software Foundation, either version 3 of the License, or
 * (at your option) any later version.
 *
 * CasparCG is distributed in the hope that it will be useful,
 * but WITHOUT ANY WARRANTY; without even the implied warranty of
 * MERCHANTABILITY or FITNESS FOR A PARTICULAR PURPOSE.  See the
 * GNU General Public License for more details.
 *
 * You should have received a copy of the GNU General Public License
 * along with CasparCG. If not, see <http://www.gnu.org/licenses/>.
 *
 * Author: Robert Nagy, ronag89@gmail.com
 */

#include "../StdAfx.h"

#include "ffmpeg_producer.h"

#include "av_producer.h"

#include <common/env.h>
#include <common/os/filesystem.h>
#include <common/param.h>

#include <core/frame/draw_frame.h>
#include <core/frame/frame_factory.h>
#include <core/frame/geometry.h>
#include <core/producer/frame_producer.h>
#include <core/video_format.h>

#include <boost/algorithm/string/predicate.hpp>
#include <boost/filesystem.hpp>
#include <boost/filesystem/fstream.hpp>
#include <boost/logic/tribool.hpp>
#include <common/filesystem.h>

#pragma warning(push, 1)

extern "C" {
#define __STDC_CONSTANT_MACROS
#define __STDC_LIMIT_MACROS
#include <libavformat/avformat.h>
}

#pragma warning(pop)

namespace caspar { namespace ffmpeg {

using namespace std::chrono_literals;

struct ffmpeg_producer : public core::frame_producer
{
    const std::wstring                   filename_;
    spl::shared_ptr<core::frame_factory> frame_factory_;
    core::video_format_desc              format_desc_;

    std::shared_ptr<AVProducer> producer_;

  public:
    explicit ffmpeg_producer(spl::shared_ptr<core::frame_factory> frame_factory,
                             core::video_format_desc              format_desc,
                             std::wstring                         path,
                             std::wstring                         filename,
                             std::wstring                         vfilter,
                             std::wstring                         afilter,
                             std::optional<int64_t>               start,
                             std::optional<int64_t>               seek,
                             std::optional<int64_t>               duration,
                             std::optional<bool>                  loop,
                             int                                  seekable,
                             core::frame_geometry::scale_mode     scale_mode)
        : filename_(filename)
        , frame_factory_(frame_factory)
        , format_desc_(format_desc)
        , producer_(new AVProducer(frame_factory_,
                                   format_desc_,
                                   u8(path),
                                   u8(filename),
                                   u8(vfilter),
                                   u8(afilter),
                                   start,
                                   seek,
                                   duration,
                                   loop,
                                   seekable,
                                   scale_mode))
    { }

    ~ffmpeg_producer()
    {
        std::thread([producer = std::move(producer_)]() mutable {
            try {
                producer.reset();
            } catch (...) {
                CASPAR_LOG_CURRENT_EXCEPTION();
            }
        }).detach();
    }

    // frame_producer

    core::draw_frame last_frame(const core::video_field field) override { return producer_->prev_frame(field); }

    core::draw_frame receive_impl(const core::video_field field, int nb_samples) override
    {
        return producer_->next_frame(field);
    }

    std::uint32_t frame_number() const override
    {
        return static_cast<std::uint32_t>(producer_->time() - producer_->start());
    }

    std::uint32_t nb_frames() const override
    {
        return producer_->loop() ? std::numeric_limits<std::uint32_t>::max()
                                 : static_cast<std::uint32_t>(producer_->duration());
    }

    bool is_ready() override { return producer_->is_ready(); }

    std::future<std::wstring> call(const std::vector<std::wstring>& params) override
    {
        std::wstring result;

        std::wstring cmd = params.at(0);
        std::wstring value;
        if (params.size() > 1) {
            value = params.at(1);
        }

        if (boost::iequals(cmd, L"loop")) {
            if (!value.empty()) {
                producer_->loop(boost::lexical_cast<bool>(value));
            }

            result = std::to_wstring(producer_->loop());
        } else if (boost::iequals(cmd, L"in") || boost::iequals(cmd, L"start")) {
            if (!value.empty()) {
                producer_->start(boost::lexical_cast<int64_t>(value));
            }

            result = std::to_wstring(producer_->start());
        } else if (boost::iequals(cmd, L"out")) {
            if (!value.empty()) {
                producer_->duration(boost::lexical_cast<int64_t>(value) - producer_->start());
            }

            result = std::to_wstring(producer_->start() + producer_->duration());
        } else if (boost::iequals(cmd, L"length")) {
            if (!value.empty()) {
                producer_->duration(boost::lexical_cast<std::int64_t>(value));
            }

            result = std::to_wstring(producer_->duration());
        } else if (boost::iequals(cmd, L"seek") && !value.empty()) {
            int64_t seek;
            if (boost::iequals(value, L"rel")) {
                seek = producer_->time();
            } else if (boost::iequals(value, L"in")) {
                seek = producer_->start();
            } else if (boost::iequals(value, L"out")) {
                seek = producer_->start() + producer_->duration();
            } else if (boost::iequals(value, L"end")) {
                seek = producer_->duration();
            } else {
                seek = boost::lexical_cast<int64_t>(value);
            }

            if (params.size() > 2) {
                seek += boost::lexical_cast<int64_t>(params.at(2));
            }

            producer_->seek(seek);

            result = std::to_wstring(seek);
        } else {
            CASPAR_THROW_EXCEPTION(invalid_argument());
        }

        std::promise<std::wstring> promise;
        promise.set_value(result);
        return promise.get_future();
    }

    std::wstring print() const override
    {
        const int64_t position = std::max(producer_->time() - producer_->start(), INT64_C(0));
        return L"ffmpeg[" + filename_ + L"|" + std::to_wstring(position) + L"/" +
               std::to_wstring(producer_->duration()) + L"]";
    }

    std::wstring name() const override { return L"ffmpeg"; }

    core::monitor::state state() const override { return producer_->state(); }
};

boost::tribool has_valid_extension(const boost::filesystem::path& filename)
{
    static const auto invalid_exts = {
        L".tga", L".tiff", L".tif", L".jp2", L".jpx", L".j2k", L".j2c", L".swf", L".ct", L".html", L".htm"};
    static const auto valid_exts = {L".m2t",  L".m2ts",   L".mov",  L".mp4", L".dv",  L".flv", L".mpg",  L".dnxhd",
                                    L".h264", L".prores", L".mkv",  L".mxf", L".ts",  L".mp3", L".wav",  L".wma",
                                    L".nut",  L".flac",   L".opus", L".ogg", L".ogv", L".oga", L".webm", L".webp"};

    auto ext = boost::to_lower_copy(filename.extension().wstring());

    if (std::find(valid_exts.begin(), valid_exts.end(), ext) != valid_exts.end()) {
        return boost::tribool(true);
    }

    if (std::find(invalid_exts.begin(), invalid_exts.end(), ext) != invalid_exts.end()) {
        return boost::tribool(false);
    }
    return boost::tribool(boost::indeterminate);
}

bool has_invalid_protocol(const std::wstring& filename)
{
    return boost::algorithm::istarts_with(filename, L"ndi://");
}

bool is_readable(const boost::filesystem::path& filename)
{
    boost::filesystem::ifstream file(filename);
    if (file) {
        return true;
    }
    return false;
}

bool is_valid_file(const boost::filesystem::path& filename)
{
    if (!is_readable(filename)) {
        return false;
    }

    const auto valid_ext = has_valid_extension(filename);
    if (valid_ext) {
        return true;
    }
    if (!valid_ext) {
        return false;
    }

    int         score = 0;
    AVProbeData pb    = {};
    pb.filename       = filename.generic_string().c_str();

    if (av_probe_input_format2(&pb, false, &score) != nullptr) {
        return true;
    }

    boost::filesystem::ifstream file(filename);

    std::vector<unsigned char> buf;
    for (auto file_it = std::istreambuf_iterator<char>(file);
         file_it != std::istreambuf_iterator<char>() && buf.size() < 1024;
         ++file_it) {
        buf.push_back(*file_it);
    }

    if (buf.empty()) {
        return false;
    }

    pb.buf      = buf.data();
    pb.buf_size = static_cast<int>(buf.size());

    return av_probe_input_format2(&pb, true, &score) != nullptr;
}

spl::shared_ptr<core::frame_producer> create_producer(const core::frame_producer_dependencies& dependencies,
                                                      const std::vector<std::wstring>&         params)
{
    auto name = params.at(0);
    auto path = name;

    if (!boost::contains(path, L"://")) {
        auto fullMediaPath = find_file_within_dir_or_absolute(env::media_folder(), path, is_valid_file);
        if (fullMediaPath) {
            path = fullMediaPath->wstring();
        } else {
            return core::frame_producer::empty();
        }
    } else if (!has_valid_extension(path) || has_invalid_protocol(path)) {
        return core::frame_producer::empty();
    }

    if (path.empty()) {
        return core::frame_producer::empty();
    }

    auto seekable = get_param(L"SEEKABLE", params, static_cast<int>(2));

    auto loop = contains_param(L"LOOP", params);

    auto seek = get_param(L"SEEK", params, static_cast<uint32_t>(0));
    auto in   = get_param(L"IN", params, seek);

    if (!contains_param(L"SEEK", params)) {
        // Default to the same when only one is defined
        seek = in;
    }

    auto out = get_param(L"LENGTH", params, std::numeric_limits<uint32_t>::max());
    if (out < std::numeric_limits<uint32_t>::max() - in)
        out += in;
    else
        out = std::numeric_limits<uint32_t>::max();
    out = get_param(L"OUT", params, out);

    auto filter_str = get_param(L"FILTER", params, L"");

<<<<<<< HEAD
=======
    auto scale_mode = core::scale_mode_from_string(get_param(L"SCALE_MODE", params, L"STRETCH"));

    boost::ireplace_all(filter_str, L"DEINTERLACE_BOB", L"YADIF=1:-1");
    boost::ireplace_all(filter_str, L"DEINTERLACE_LQ", L"SEPARATEFIELDS");
    boost::ireplace_all(filter_str, L"DEINTERLACE", L"YADIF=0:-1");

>>>>>>> 20a78f65
    std::optional<std::int64_t> start;
    std::optional<std::int64_t> seek2;
    std::optional<std::int64_t> duration;

    if (in != 0) {
        start = in;
    }
    if (seek != 0) {
        seek2 = seek;
    }

    if (out != std::numeric_limits<uint32_t>::max()) {
        duration = out - in;
    }

    auto vfilter = get_param(L"VF", params, filter_str);
    auto afilter = get_param(L"AF", params, filter_str);

    try {
        auto producer = spl::make_shared<ffmpeg_producer>(dependencies.frame_factory,
                                                          dependencies.format_desc,
                                                          name,
                                                          path,
                                                          vfilter,
                                                          afilter,
                                                          start,
                                                          seek2,
                                                          duration,
                                                          loop,
                                                          seekable,
                                                          scale_mode);
        return core::create_destroy_proxy(std::move(producer));
    } catch (...) {
        CASPAR_LOG_CURRENT_EXCEPTION();
    }
    return core::frame_producer::empty();
}

}} // namespace caspar::ffmpeg<|MERGE_RESOLUTION|>--- conflicted
+++ resolved
@@ -319,15 +319,8 @@
 
     auto filter_str = get_param(L"FILTER", params, L"");
 
-<<<<<<< HEAD
-=======
     auto scale_mode = core::scale_mode_from_string(get_param(L"SCALE_MODE", params, L"STRETCH"));
 
-    boost::ireplace_all(filter_str, L"DEINTERLACE_BOB", L"YADIF=1:-1");
-    boost::ireplace_all(filter_str, L"DEINTERLACE_LQ", L"SEPARATEFIELDS");
-    boost::ireplace_all(filter_str, L"DEINTERLACE", L"YADIF=0:-1");
-
->>>>>>> 20a78f65
     std::optional<std::int64_t> start;
     std::optional<std::int64_t> seek2;
     std::optional<std::int64_t> duration;
