--- conflicted
+++ resolved
@@ -13,7 +13,6 @@
 #include <libavutil/frame.h>
 #include <libavutil/imgutils.h>
 #include <libavutil/pixfmt.h>
-#include <libavutil/channel_layout.h>
 }
 #if defined(_MSC_VER)
 #pragma warning(pop)
@@ -136,69 +135,33 @@
 
 core::pixel_format_desc pixel_format_desc(AVPixelFormat pix_fmt, int width, int height, std::vector<int>& data_map)
 {
-<<<<<<< HEAD
-    int linesize[4] = {};
-    ptrdiff_t linesize1[4] = {};
-    size_t sizes[4] = {};
-
-    FF_RET(av_image_fill_linesizes(linesize, pix_fmt, width), "av_image_fill_linesizes");
-
-    for (int i = 0; i < 4; i++) {
-        linesize1[i] = linesize[i];
-    }
-
-    FF_RET(av_image_fill_plane_sizes(sizes, pix_fmt, height, linesize1), "av_image_fill_plane_sizes");
-=======
     // Get linesizes
     int linesizes[4];
     av_image_fill_linesizes(linesizes, pix_fmt, width);
->>>>>>> 0d89a51d
 
     core::pixel_format_desc desc = core::pixel_format_desc(get_pixel_format(pix_fmt));
 
     switch (desc.format) {
         case core::pixel_format::gray:
         case core::pixel_format::luma: {
-<<<<<<< HEAD
-            desc.planes.push_back(core::pixel_format_desc::plane(linesize[0], height, 1));
-=======
             desc.planes.push_back(core::pixel_format_desc::plane(linesizes[0], height, 1));
->>>>>>> 0d89a51d
             return desc;
         }
         case core::pixel_format::bgr:
         case core::pixel_format::rgb: {
-<<<<<<< HEAD
-            desc.planes.push_back(core::pixel_format_desc::plane(linesize[0] / 3, height, 3));
-=======
             desc.planes.push_back(core::pixel_format_desc::plane(linesizes[0] / 3, height, 3));
->>>>>>> 0d89a51d
             return desc;
         }
         case core::pixel_format::bgra:
         case core::pixel_format::argb:
         case core::pixel_format::rgba:
         case core::pixel_format::abgr: {
-<<<<<<< HEAD
-            desc.planes.push_back(core::pixel_format_desc::plane(linesize[0] / 4, height, 4));
-=======
             desc.planes.push_back(core::pixel_format_desc::plane(linesizes[0] / 4, height, 4));
->>>>>>> 0d89a51d
             return desc;
         }
         case core::pixel_format::ycbcr:
         case core::pixel_format::ycbcra: {
             // Find chroma height
-<<<<<<< HEAD
-            auto h2 = sizes[1] / linesize[1];
-
-            desc.planes.push_back(core::pixel_format_desc::plane(linesize[0], height, 1));
-            desc.planes.push_back(core::pixel_format_desc::plane(linesize[1], h2, 1));
-            desc.planes.push_back(core::pixel_format_desc::plane(linesize[2], h2, 1));
-
-            if (desc.format == core::pixel_format::ycbcra)
-                desc.planes.push_back(core::pixel_format_desc::plane(linesize[3], height, 1));
-=======
             // av_image_fill_plane_sizes is not available until ffmpeg 4.4, but we still need to support ffmpeg 4.2, so
             // we fall back to calling av_image_fill_pointers with a NULL image buffer. We can't unconditionally use
             // av_image_fill_pointers because it will not accept a NULL buffer on ffmpeg >= 5.0.
@@ -222,18 +185,12 @@
 
             if (desc.format == core::pixel_format::ycbcra)
                 desc.planes.push_back(core::pixel_format_desc::plane(linesizes[3], height, 1));
->>>>>>> 0d89a51d
 
             return desc;
         }
         case core::pixel_format::uyvy: {
-<<<<<<< HEAD
-            desc.planes.push_back(core::pixel_format_desc::plane(linesize[0] / 2, height, 2));
-            desc.planes.push_back(core::pixel_format_desc::plane(linesize[0] / 4, height, 4));
-=======
             desc.planes.push_back(core::pixel_format_desc::plane(linesizes[0] / 2, height, 2));
             desc.planes.push_back(core::pixel_format_desc::plane(linesizes[0] / 4, height, 4));
->>>>>>> 0d89a51d
 
             data_map.clear();
             data_map.push_back(0);
