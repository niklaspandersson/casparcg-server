--- conflicted
+++ resolved
@@ -17,14 +17,9 @@
 {
     std::shared_ptr<ogl::device> ogl_device_;
 
-<<<<<<< HEAD
-    impl(std::wstring path)
-        : path_(std::move(path))
-=======
     impl() {}
 
     std::unique_ptr<core::image_mixer> create_image_mixer(int channel_id)
->>>>>>> f0d65d66
     {
         return std::make_unique<ogl::image_mixer>(spl::make_shared_ptr(get_device()), channel_id);
     }
